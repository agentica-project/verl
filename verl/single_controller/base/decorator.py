--- conflicted
+++ resolved
@@ -310,13 +310,8 @@
     Poll every worker's remote method and yield available results.
     When a worker returns None (generator exhausted), remove it from polling.
     """
-<<<<<<< HEAD
-    # Initialize with remote calls to generate_sequences_fn
-    active_workers = {worker: worker.actor_rollout_generate_sequences_fn.remote() 
-=======
     # Initialize with remote calls to generate_sequences_async
     active_workers = {worker: worker.actor_rollout_generate_sequences_async.remote() 
->>>>>>> 247d2193
                      for worker in worker_group._workers}
     
     while active_workers:
@@ -333,11 +328,7 @@
             if result is not None:
                 yield result
                 # Queue up next result from this worker by calling the remote method
-<<<<<<< HEAD
-                active_workers[worker] = worker.actor_rollout_generate_sequences_fn.remote()
-=======
                 active_workers[worker] = worker.actor_rollout_generate_sequences_async.remote()
->>>>>>> 247d2193
             else:
                 # Worker is done, remove it
                 del active_workers[worker]
