--- conflicted
+++ resolved
@@ -12,11 +12,7 @@
 # See the License for the specific language governing permissions and
 # limitations under the License.
 
-<<<<<<< HEAD
-import asyncio
-=======
 import inspect
->>>>>>> e23e67ba
 import logging
 import os
 import time
@@ -635,19 +631,12 @@
         # Check if the method should be exposed (either has MAGIC_ATTR or is a specific method we want to expose)
         should_expose = hasattr(method, MAGIC_ATTR) or method_name in ['generate', 'generate_async']
 
-<<<<<<< HEAD
         if should_expose:
-            def generate_function(name):
-                method = getattr(user_defined_cls, name)
-                if asyncio.iscoroutinefunction(method):
-                    async def async_func(self, *args, **kwargs):
-                        return await getattr(self.worker_dict[key], name)(*args, **kwargs)
-                    return async_func
-                else:
-                    def func(self, *args, **kwargs):
-                        return getattr(self.worker_dict[key], name)(*args, **kwargs)
-                    return func
-=======
+            def generate_function(name, key=key):
+                def func(self, *args, **kwargs):
+                    # dispatch to the actual worker
+                    return getattr(self.worker_dict[key], name)(*args, **kwargs)
+
                 async def async_func(self, *args, **kwargs):
                     # dispatch to the actual worker
                     return await getattr(self.worker_dict[key], name)(*args, **kwargs)
@@ -655,8 +644,7 @@
                 wrapper = async_func if inspect.iscoroutinefunction(method) else func  # noqa: B023
 
                 return wrapper
->>>>>>> e23e67ba
-
+            
             func = generate_function(method_name)
             
             # If the method has MAGIC_ATTR, pass it to the outer worker group
