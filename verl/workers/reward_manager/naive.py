--- conflicted
+++ resolved
@@ -65,12 +65,9 @@
 
             # select rm_score
             data_source = data_item.non_tensor_batch['data_source']
-<<<<<<< HEAD
-=======
 
             extra_info = data_item.non_tensor_batch.get('extra_info', None)
 
->>>>>>> 0dfcb7f9
             score = self.compute_score(
                 data_source=data_source,
                 solution_str=sequences_str,
