# Copyright 2024 Bytedance Ltd. and/or its affiliates
#
# Licensed under the Apache License, Version 2.0 (the "License");
# you may not use this file except in compliance with the License.
# You may obtain a copy of the License at
#
#     http://www.apache.org/licenses/LICENSE-2.0
#
# Unless required by applicable law or agreed to in writing, software
# distributed under the License is distributed on an "AS IS" BASIS,
# WITHOUT WARRANTIES OR CONDITIONS OF ANY KIND, either express or implied.
# See the License for the specific language governing permissions and
# limitations under the License.
from concurrent.futures import ThreadPoolExecutor
import threading
from typing import Dict, Any

from verl import DataProto
from verl.utils.reward_score import _default_compute_score
import torch
from collections import defaultdict


class NaiveRewardManager:
    """The reward manager.
    """

    def __init__(self, tokenizer, num_examine, compute_score=None, reward_fn_key='data_source') -> None:
        self.tokenizer = tokenizer
        self.num_examine = num_examine  # the number of batches of decoded responses to print to the console
        self.compute_score = compute_score or _default_compute_score
        self.reward_fn_key = reward_fn_key

    def __call__(self, data: DataProto, return_dict=False):
        """We will expand this function gradually based on the available datasets"""

        # If there is rm score, we directly return rm score. Otherwise, we compute via rm_score_fn
        if 'rm_scores' in data.batch.keys():
            if return_dict:
                return {"reward_tensor": data.batch['rm_scores']}
            else:
                return data.batch['rm_scores']

        reward_tensor = torch.zeros_like(data.batch['responses'], dtype=torch.float32)
        reward_extra_info = defaultdict(list)

        already_print_data_sources = {}

        # Thread-safe dict for tracking printed data sources
        print_lock = threading.Lock()

        def process_row(args):
            i, data_item, already_print_data_sources = args

            prompt_ids = data_item.batch['prompts']

            prompt_length = prompt_ids.shape[-1]
            
            valid_prompt_length = data_item.batch['attention_mask'][:prompt_length].sum()
            valid_prompt_ids = prompt_ids[-valid_prompt_length:]

            response_ids = data_item.batch['responses'] 
            valid_response_length = data_item.batch['attention_mask'][prompt_length:].sum()
            valid_response_ids = response_ids[:valid_response_length]

            # decode
            prompt_str = self.tokenizer.decode(valid_prompt_ids, skip_special_tokens=True)
            response_str = self.tokenizer.decode(valid_response_ids, skip_special_tokens=True)

            ground_truth = data_item.non_tensor_batch['reward_model']['ground_truth']
<<<<<<< HEAD
            # select rm_score
            data_source = data_item.non_tensor_batch['data_source']
=======

            data_source = data_item.non_tensor_batch[self.reward_fn_key]
>>>>>>> eda9f0e9

            extra_info = data_item.non_tensor_batch.get('extra_info', None)
            score = self.compute_score(
                data_source=data_source,
                solution_str=response_str,
                ground_truth=ground_truth,
                extra_info=extra_info,
            )
<<<<<<< HEAD
            
            with print_lock:
                if data_source not in already_print_data_sources:
                    already_print_data_sources[data_source] = 0

                if already_print_data_sources[data_source] < self.num_examine:
                    already_print_data_sources[data_source] += 1
                    print("[prompt]", prompt_str)
                    print("[response]", response_str)
                    print("[ground_truth]", ground_truth)
                    print("[score]", score)      
            return i, score, valid_response_length

        # Process items in parallel using ThreadPoolExecutor
        with ThreadPoolExecutor(max_workers=8) as executor:
            args = [(i, data[i], already_print_data_sources) for i in range(len(data))]
            results = list(executor.map(process_row, args))

        # Fill reward tensor with results
        for i, score, valid_response_length in results:
            reward_tensor[i, valid_response_length - 1] = score
        return reward_tensor
=======

            if isinstance(score, dict):
                reward = score["score"]
                # Store the information including original reward
                for key, value in score.items():
                    reward_extra_info[key].append(value)
            else:
                reward = score

            reward_tensor[i, valid_response_length - 1] = reward

            if data_source not in already_print_data_sources:
                already_print_data_sources[data_source] = 0

            if already_print_data_sources[data_source] < self.num_examine:
                already_print_data_sources[data_source] += 1
                print("[prompt]", prompt_str)
                print("[response]", response_str)
                print("[ground_truth]", ground_truth)
                if isinstance(score, dict):
                    for key, value in score.items():
                        print(f"[{key}]", value)
                else:
                    print(f"[score]", score)

        if return_dict:
            return {
                "reward_tensor": reward_tensor,
                "reward_extra_info": reward_extra_info,
            }
        else:
            return reward_tensor
>>>>>>> eda9f0e9
<|MERGE_RESOLUTION|>--- conflicted
+++ resolved
@@ -68,13 +68,8 @@
             response_str = self.tokenizer.decode(valid_response_ids, skip_special_tokens=True)
 
             ground_truth = data_item.non_tensor_batch['reward_model']['ground_truth']
-<<<<<<< HEAD
-            # select rm_score
-            data_source = data_item.non_tensor_batch['data_source']
-=======
 
             data_source = data_item.non_tensor_batch[self.reward_fn_key]
->>>>>>> eda9f0e9
 
             extra_info = data_item.non_tensor_batch.get('extra_info', None)
             score = self.compute_score(
@@ -83,7 +78,14 @@
                 ground_truth=ground_truth,
                 extra_info=extra_info,
             )
-<<<<<<< HEAD
+            
+            if isinstance(score, dict):
+                reward = score["score"]
+                # Store the information including original reward
+                for key, value in score.items():
+                    reward_extra_info[key].append(value)
+            else:
+                reward = score
             
             with print_lock:
                 if data_source not in already_print_data_sources:
@@ -94,7 +96,11 @@
                     print("[prompt]", prompt_str)
                     print("[response]", response_str)
                     print("[ground_truth]", ground_truth)
-                    print("[score]", score)      
+                    if isinstance(score, dict):
+                        for key, value in score.items():
+                            print(f"[{key}]", value)
+                    else:
+                        print(f"[score]", score)  
             return i, score, valid_response_length
 
         # Process items in parallel using ThreadPoolExecutor
@@ -105,38 +111,10 @@
         # Fill reward tensor with results
         for i, score, valid_response_length in results:
             reward_tensor[i, valid_response_length - 1] = score
-        return reward_tensor
-=======
-
-            if isinstance(score, dict):
-                reward = score["score"]
-                # Store the information including original reward
-                for key, value in score.items():
-                    reward_extra_info[key].append(value)
-            else:
-                reward = score
-
-            reward_tensor[i, valid_response_length - 1] = reward
-
-            if data_source not in already_print_data_sources:
-                already_print_data_sources[data_source] = 0
-
-            if already_print_data_sources[data_source] < self.num_examine:
-                already_print_data_sources[data_source] += 1
-                print("[prompt]", prompt_str)
-                print("[response]", response_str)
-                print("[ground_truth]", ground_truth)
-                if isinstance(score, dict):
-                    for key, value in score.items():
-                        print(f"[{key}]", value)
-                else:
-                    print(f"[score]", score)
-
+        
         if return_dict:
             return {
                 "reward_tensor": reward_tensor,
                 "reward_extra_info": reward_extra_info,
             }
-        else:
-            return reward_tensor
->>>>>>> eda9f0e9
+        return reward_tensor