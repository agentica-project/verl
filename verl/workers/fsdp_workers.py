--- conflicted
+++ resolved
@@ -349,14 +349,10 @@
                                       config=self.config.rollout,
                                       tokenizer=self.tokenizer,
                                       model_hf_config=self.actor_model_config,
-<<<<<<< HEAD
                                       reward_fn=self.reward_fn,
                                       val_reward_fn=self.val_reward_fn,
-                                      device_mesh=rollout_device_mesh)
-=======
                                       device_mesh=rollout_device_mesh,
                                       trust_remote_code=trust_remote_code)
->>>>>>> eda9f0e9
             else:
                 raise NotImplementedError("vllm_mode must be 'customized' or 'spmd'")
             log_gpu_memory_usage(f'After building {rollout_name} rollout', logger=None)
@@ -860,31 +856,21 @@
         self.checkpoint_manager.save_checkpoint(local_path=local_path,
                                                 hdfs_path=hdfs_path,
                                                 global_step=global_step,
-<<<<<<< HEAD
-                                                remove_previous_ckpt=remove_previous_ckpt)
+                                                max_ckpt_to_keep=max_ckpt_to_keep)
         
         torch.distributed.barrier()
 
-        # TODO: support DCP and save sharded checkpoints
-        import torch.distributed
-        from torch.distributed.fsdp import FullyShardedDataParallel as FSDP, StateDictType, FullStateDictConfig
-        cfg = FullStateDictConfig(offload_to_cpu=True, rank0_only=True)
-        with FSDP.state_dict_type(self.actor.actor_module, StateDictType.FULL_STATE_DICT, cfg):
-            state_dict = self.actor.actor_module.state_dict()
         if self.rank == 0:
+            import torch.distributed
+            from torch.distributed.fsdp import FullyShardedDataParallel as FSDP, StateDictType, FullStateDictConfig
+            cfg = FullStateDictConfig(offload_to_cpu=True, rank0_only=True)
+            with FSDP.state_dict_type(self.actor.actor_module, StateDictType.FULL_STATE_DICT, cfg):
+                state_dict = self.actor.actor_module.state_dict()
             full_checkpoint_local_path=f'{local_path}/checkpoint'
             print(f'Saving actor checkpoint to {full_checkpoint_local_path}')
             os.makedirs(full_checkpoint_local_path, exist_ok=True)
             self.actor_module.save_pretrained(full_checkpoint_local_path, state_dict=state_dict)
             self.tokenizer.save_pretrained(full_checkpoint_local_path)
-            if hdfs_path is not None:
-                print(f'Uploading actor checkpoint to {hdfs_path}')
-                hdfs_io.makedirs(hdfs_path, exist_ok=True)
-                hdfs_io.copy(src=full_checkpoint_local_path, dst=hdfs_path)
-
-=======
-                                                max_ckpt_to_keep=max_ckpt_to_keep)
->>>>>>> eda9f0e9
 
         torch.distributed.barrier()
         if self._is_offload_param:
