# Copyright 2024 Bytedance Ltd. and/or its affiliates
#
# Licensed under the Apache License, Version 2.0 (the "License");
# you may not use this file except in compliance with the License.
# You may obtain a copy of the License at
#
#     http://www.apache.org/licenses/LICENSE-2.0
#
# Unless required by applicable law or agreed to in writing, software
# distributed under the License is distributed on an "AS IS" BASIS,
# WITHOUT WARRANTIES OR CONDITIONS OF ANY KIND, either express or implied.
# See the License for the specific language governing permissions and
# limitations under the License.

import os
import logging
from typing import Union
import torch
import numpy as np
from torch.distributed.fsdp.fully_sharded_data_parallel import FullyShardedDataParallel as FSDP
from torch.distributed.fsdp.api import ShardingStrategy, ShardedStateDictConfig, StateDictType, FullStateDictConfig
from torch.distributed.device_mesh import DeviceMesh
from vllm import AsyncLLMEngine


from verl.third_party.vllm import LLM
from verl.third_party.vllm import parallel_state as vllm_ps
from verl import DataProto
from verl.utils.torch_functional import (broadcast_dict_tensor, allgather_dict_tensors)
from verl.protocol import all_gather_data_proto
from verl.utils.debug import log_gpu_memory_usage
from verl.third_party.vllm import vllm_version

from .base import BaseShardingManager

logger = logging.getLogger(__file__)
logger.setLevel(os.getenv('VERL_PPO_LOGGING_LEVEL', 'WARN'))


class FSDPVLLMShardingManager(BaseShardingManager):

    def __init__(self,
                 module: FSDP,
                 inference_engine: LLM,
                 model_config,
                 full_params: bool = False,
                 device_mesh: DeviceMesh = None):
        self.module = module
        self.inference_engine = inference_engine
        self.model_config = model_config
        self.device_mesh = device_mesh

        # Full params
        self.full_params = full_params
        if full_params:
            FSDP.set_state_dict_type(self.module,
                                     state_dict_type=StateDictType.FULL_STATE_DICT,
                                     state_dict_config=FullStateDictConfig())
        else:
            FSDP.set_state_dict_type(self.module,
                                     state_dict_type=StateDictType.SHARDED_STATE_DICT,
                                     state_dict_config=ShardedStateDictConfig())

        self.tp_size = vllm_ps.get_tensor_model_parallel_world_size()
        self.tp_rank = vllm_ps.get_tensor_model_parallel_rank()

        # Note that torch_random_states may be different on each dp rank
        self.torch_random_states = torch.cuda.get_rng_state()
        # get a random rng states
        if self.device_mesh is not None:
            gen_dp_rank = self.device_mesh['dp'].get_local_rank()
            torch.cuda.manual_seed(gen_dp_rank + 1000)  # make sure all tp ranks have the same random states
            self.gen_random_states = torch.cuda.get_rng_state()
            torch.cuda.set_rng_state(self.torch_random_states)
        else:
            self.gen_random_states = None

    def __enter__(self):
        # NOTE: Basically, we only need `torch.cuda.empty_cache()` before vllm wake_up and
        # after vllm sleep, since vllm has its own caching memory allocator CuMemAllocator.
        # Out of vllm scope, we should avoid empty cache to let pytorch using caching memory
        # to speed up memory allocations.
        #
        # pytorch: https://pytorch.org/docs/stable/notes/cuda.html#memory-management
        # vllm: https://github.com/vllm-project/vllm/blob/v0.7.3/vllm/device_allocator/cumem.py#L103
        torch.cuda.empty_cache()

        log_gpu_memory_usage('Before state_dict() in sharding manager memory', logger=logger)
        params = self.module.state_dict()
        log_gpu_memory_usage('After state_dict() in sharding manager memory', logger=logger)
        # Copy, not share memory
        load_format = 'hf' if self.full_params else 'dtensor'

        if vllm_version in ('0.4.2', '0.5.4', '0.6.3'):
            self.inference_engine.sync_model_weights(params, load_format=load_format)
        else:
            self.inference_engine.wake_up()
<<<<<<< HEAD
            # TODO(ZSL): deal with 'hf' format
            if load_format == 'dtensor' or load_format == 'hf':
                from verl.third_party.vllm import load_dtensor_weights
                if isinstance(self.inference_engine, AsyncLLMEngine):
                    load_dtensor_weights(
                        params, self.inference_engine.engine.model_executor.driver_worker.worker.model_runner.model)
                else:
                    load_dtensor_weights(
                        params, self.inference_engine.llm_engine.model_executor.driver_worker.worker.model_runner.model)
            else:
                raise NotImplementedError(f'load_format {load_format} not implemented')
=======
            world_size = torch.distributed.get_world_size()
            model = self.inference_engine.llm_engine.model_executor.driver_worker.worker.model_runner.model
            loaded_params = model.load_weights(
                ((name, param.full_tensor() if world_size != 1 else param) for name, param in params.items()))
            logger.info(f"vLLM load wegiths, loaded_params: {len(loaded_params)}")

>>>>>>> 5367156a
        log_gpu_memory_usage('After sync model weights in sharding manager', logger=logger)

        del params
        log_gpu_memory_usage('After del state_dict and empty_cache in sharding manager', logger=logger)

        # TODO: offload FSDP model weights
        # self.module.cpu()
        # torch.cuda.empty_cache()
        # if torch.distributed.get_rank() == 0:
        # print(f'after model to cpu in sharding manager memory allocated: {torch.cuda.memory_allocated() / 1e9}GB, reserved: {torch.cuda.memory_reserved() / 1e9}GB')

        # important: need to manually set the random states of each tp to be identical.
        if self.device_mesh is not None:
            self.torch_random_states = torch.cuda.get_rng_state()
            torch.cuda.set_rng_state(self.gen_random_states)

    def __exit__(self, exc_type, exc_value, traceback):
        log_gpu_memory_usage('Before vllm offload in sharding manager', logger=logger)
        # TODO(ZSL): check this
        if vllm_version in ('0.4.2', '0.5.4', '0.6.3'):
            self.inference_engine.offload_model_weights()
        else:
            self.inference_engine.sleep(level=1)
        log_gpu_memory_usage('After vllm offload in sharding manager', logger=logger)

        # self.module.to('cuda')
        # if torch.distributed.get_rank() == 0:
        #     print(f'after actor module to cuda in sharding manager memory allocated: {torch.cuda.memory_allocated() / 1e9}GB, reserved: {torch.cuda.memory_reserved() / 1e9}GB')

        self.module.train()

        # add empty cache after each compute
        torch.cuda.empty_cache()

        # restore random states
        if self.device_mesh is not None:
            self.gen_random_states = torch.cuda.get_rng_state()
            torch.cuda.set_rng_state(self.torch_random_states)

    def preprocess_data(self, data: DataProto) -> DataProto:
        """All gather across tp group to make each rank has identical input."""
        if self.tp_size == 1:
            return data

        # TODO: Current impl doesn't consider FSDP with torch micro-dp
        tp_size = vllm_ps.get_tensor_model_parallel_world_size()
        if vllm_version in ('0.3.1', '0.4.2', '0.5.4', '0.6.3'):
            group = vllm_ps.get_tensor_model_parallel_group()
        else:
            group = vllm_ps.get_tensor_model_parallel_group().device_group

        all_gather_data_proto(data=data, process_group=group)
        return data

    def postprocess_data(self, data: DataProto) -> DataProto:
        """Get chunk data of this tp rank since we do all gather in preprocess."""
        if self.tp_size == 1:
            return data

        return data.chunk(chunks=self.tp_size)[self.tp_rank]<|MERGE_RESOLUTION|>--- conflicted
+++ resolved
@@ -95,26 +95,15 @@
             self.inference_engine.sync_model_weights(params, load_format=load_format)
         else:
             self.inference_engine.wake_up()
-<<<<<<< HEAD
-            # TODO(ZSL): deal with 'hf' format
-            if load_format == 'dtensor' or load_format == 'hf':
-                from verl.third_party.vllm import load_dtensor_weights
-                if isinstance(self.inference_engine, AsyncLLMEngine):
-                    load_dtensor_weights(
-                        params, self.inference_engine.engine.model_executor.driver_worker.worker.model_runner.model)
-                else:
-                    load_dtensor_weights(
-                        params, self.inference_engine.llm_engine.model_executor.driver_worker.worker.model_runner.model)
-            else:
-                raise NotImplementedError(f'load_format {load_format} not implemented')
-=======
             world_size = torch.distributed.get_world_size()
-            model = self.inference_engine.llm_engine.model_executor.driver_worker.worker.model_runner.model
+            try:
+                model = self.inference_engine.llm_engine.model_executor.driver_worker.worker.model_runner.model
+            except:
+                model = self.inference_engine.engine.model_executor.driver_worker.worker.model_runner.model
             loaded_params = model.load_weights(
                 ((name, param.full_tensor() if world_size != 1 else param) for name, param in params.items()))
             logger.info(f"vLLM load wegiths, loaded_params: {len(loaded_params)}")
 
->>>>>>> 5367156a
         log_gpu_memory_usage('After sync model weights in sharding manager', logger=logger)
 
         del params
