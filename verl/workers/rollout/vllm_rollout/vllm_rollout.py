--- conflicted
+++ resolved
@@ -78,15 +78,10 @@
         tensor_parallel_size = self.config.get('tensor_model_parallel_size', 1)
         assert tensor_parallel_size <= torch.distributed.get_world_size(), \
             "tensor parallel size should be less than or equal to the world size"
-<<<<<<< HEAD
         self.tensor_parallel_size = tensor_parallel_size
         
-        max_num_batched_tokens = self.config.get('max_num_batched_tokens', 8192)
+        max_num_batched_tokens = int(self.config.get('max_num_batched_tokens', 8192))
         
-=======
-        max_num_batched_tokens = int(self.config.get('max_num_batched_tokens', 8192))
-
->>>>>>> 021db112
         if kwargs.get('train_tp', None) is not None:
             # deployed with megatron
             import os
