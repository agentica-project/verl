# Copyright 2024 Bytedance Ltd. and/or its affiliates
#
# Licensed under the Apache License, Version 2.0 (the "License");
# you may not use this file except in compliance with the License.
# You may obtain a copy of the License at
#
#     http://www.apache.org/licenses/LICENSE-2.0
#
# Unless required by applicable law or agreed to in writing, software
# distributed under the License is distributed on an "AS IS" BASIS,
# WITHOUT WARRANTIES OR CONDITIONS OF ANY KIND, either express or implied.
# See the License for the specific language governing permissions and
# limitations under the License.
"""
The vllm_rollout that can be applied in different backend
When working with FSDP:
- Use DTensor weight loader (recommended) or HF weight loader
- Utilize state_dict from the FSDP to synchronize the weights among tp ranks in vLLM
When working with Megatron:
- Use Megatron weight loader
- During training, only the current pp stage holds the parameters
- Before inference, broadcast the parameters of the current pp rank to all other pp ranks (all pp ranks holds all the parameters)
- Bind the parameters to the inference engine
- Do inference in tp. pp is treated as additional dp
- After inference, all the parameters that doesn't belong to this pp rank is freed.
"""
from typing import List
from contextlib import contextmanager
from omegaconf import DictConfig
import torch
import torch.distributed
from tensordict import TensorDict
import traceback
from torch import nn

from verl import DataProto
from verl.utils.torch_functional import get_eos_mask, pad_sequence_to_length
from verl.workers.rollout.base import BaseRollout
from verl.third_party.vllm import LLM, vllm_version
from verl.third_party.vllm import parallel_state as vllm_ps
from vllm import SamplingParams

# TODO
# 1. support pp in vllm
# 2. passing tokenizer is not necessary? no encoding/decoding is happending here
# 3. simplify init logics


# NOTE(sgm): add for verl. We can optimize it by making the dataloader yield List[int] without padding.
def _pre_process_inputs(pad_token_id, prompt_token_ids: torch.Tensor) -> List[int]:
    # remove the left padding in the prompt token_id
    # pad_token_id = self.llm_engine.tokenizer.pad_token_id if self.llm_engine.tokenizer.pad_token_id is not None else self.llm_engine.tokenizer.eos_token_id
    non_pad_index = torch.nonzero(prompt_token_ids != pad_token_id, as_tuple=False)[0][0]
    token_ids = prompt_token_ids[non_pad_index:].tolist()
    return token_ids


class vLLMRollout(BaseRollout):

    def __init__(self, actor_module: nn.Module, config: DictConfig, tokenizer, model_hf_config, **kwargs):
        """A vLLM rollout. It requires the module is supported by the vllm.

        Args:
            module: module here follows huggingface APIs
            config: DictConfig
            tokenizer: the task/model tokenizer
            model_hf_config: the huggingface config to initiallize the generating model in vllm
            **kwargs: train_tp, for Megatron Backend to initialize hybrid engine (zero redundancy) process group
        """
        super().__init__()
        self.actor_module = actor_module
        self.config = config
        self.tokenizer = tokenizer
        self.model_hf_config = model_hf_config
        assert not (not config.enforce_eager and config.free_cache_engine), \
            "disable CUDA graph (enforce_eager = False) if free cache engine"

        tensor_parallel_size = self.config.get('tensor_model_parallel_size', 1)
        assert tensor_parallel_size <= torch.distributed.get_world_size(), \
            "tensor parallel size should be less than or equal to the world size"
        self.tensor_parallel_size = tensor_parallel_size
        
        max_num_batched_tokens = int(self.config.get('max_num_batched_tokens', 8192))
        
        if kwargs.get('train_tp', None) is not None:
            # deployed with megatron
            import os
            os.environ['CUDA_TIMER_STREAM_KAFKA_ENABLE'] = '0'
            os.environ['MEGATRON_IMPORT_TIMERS'] = '0'
            train_tp = kwargs.get('train_tp', None)
            num_tp_per_train_tp = train_tp // tensor_parallel_size
            if vllm_version in ('0.4.2', '0.5.4', '0.6.3'):
                vllm_ps.initialize_parallel_state(tensor_model_parallel_size=tensor_parallel_size,
                                                  num_tp_per_train_tp=num_tp_per_train_tp)

        assert model_hf_config.max_position_embeddings >= config.prompt_length + config.response_length, \
            "model context length should be greater than total sequence length"

        max_model_len = self.config.max_model_len if self.config.max_model_len \
                        else config.prompt_length + config.response_length
        max_model_len = int(max_model_len)

        if max_num_batched_tokens < max_model_len and self.config.enable_chunked_prefill:
            raise ValueError('Enable chunked prefill, max_num_batched_tokens is smaller than max_model_len, \
                             please increase max_num_batched_tokens or disable chunked prefill')

        self.inference_engine = LLM(
            actor_module,
            tokenizer=tokenizer,
            model_hf_config=model_hf_config,
            tensor_parallel_size=tensor_parallel_size,
            dtype=config.dtype,
            enforce_eager=config.enforce_eager,
            gpu_memory_utilization=config.gpu_memory_utilization,
            skip_tokenizer_init=False,
            max_model_len=max_model_len,
            load_format=config.load_format,
            disable_log_stats=config.disable_log_stats,
            max_num_batched_tokens=max_num_batched_tokens,
            enable_chunked_prefill=config.enable_chunked_prefill,
        )

        # Offload vllm model to reduce peak memory usage
        self.inference_engine.offload_model_weights()

        kwargs = dict(
            n=1,
            logprobs=0,  # can be set to 0 and let actor to recompute
            max_tokens=config.response_length,
        )

        # we may detokenize the result all together later
        if vllm_version in ('0.4.2', '0.5.4', '0.6.3'):
            kwargs['detokenize'] = False

        # supporting adding any sampling params from the config file
        for k in config.keys():
            if hasattr(SamplingParams(), str(k)):
                kwargs[k] = config.get(k)

        print(f"kwargs: {kwargs}")
        self.sampling_params = SamplingParams(**kwargs)

        self.pad_token_id = tokenizer.pad_token_id

    @contextmanager
    def update_sampling_params(self, **kwargs):
        # update sampling params
        old_sampling_params_args = {}
        if kwargs:
            for key, value in kwargs.items():
                if hasattr(self.sampling_params, key):
                    old_value = getattr(self.sampling_params, key)
                    old_sampling_params_args[key] = old_value
                    setattr(self.sampling_params, key, value)
        yield
        # roll back to previous sampling params
        # if len(old_sampling_params_args):
        for key, value in old_sampling_params_args.items():
            setattr(self.sampling_params, key, value)

    @torch.no_grad()
    def generate_sequences(self, prompts: DataProto, **kwargs) -> DataProto:
        # rebuild vllm cache engine
        if self.config.free_cache_engine:
            self.inference_engine.init_cache_engine()

        idx = prompts.batch['input_ids']  # (bs, prompt_length)
        # left-padded attention_mask
        attention_mask = prompts.batch['attention_mask']
        position_ids = prompts.batch['position_ids']

        # used to construct attention_mask
        eos_token_id = prompts.meta_info['eos_token_id']

        batch_size = idx.size(0)

        idx_list = []
        # parse idx from torch.Tensor to List[List[str]]
        for i in range(batch_size):
            idx_list.append(_pre_process_inputs(self.pad_token_id, idx[i]))

        do_sample = prompts.meta_info.get('do_sample', True)
        is_validate = prompts.meta_info.get('validate', False)
        if not do_sample:
            kwargs = {
                'best_of': 1,
                'top_p': 1.0,
                'top_k': -1,
                'min_p': 0.0,
                'temperature': 0,
                'n': 1  # if greedy, only 1 response
            }
<<<<<<< HEAD
        
        if prompts.meta_info.get('val_temperature', None):
            kwargs['temperature'] = prompts.meta_info['val_temperature']
=======
        elif is_validate:
            # TODO: try **
            kwargs = {
                'top_k': self.config.val_kwargs.top_k,
                'top_p': self.config.val_kwargs.top_p,
                'temperature': self.config.val_kwargs.temperature,
                'n': 1,  # if validate, already repeat in ray_trainer
            }
>>>>>>> 5367156a

        # users can customize different sampling_params at different run
        with self.update_sampling_params(**kwargs):
            output = self.inference_engine.generate(
                prompts=None,  # because we have already convert it to prompt token id
                sampling_params=self.sampling_params,
                prompt_token_ids=idx_list,
                use_tqdm=False)

            # TODO(sgm): disable logprob when recompute_log_prob is enable
            # if n = 1: (bs, response_length) ; if n > 1: (bs * n, response_length)
            response = output[0].to(idx.device)
            # log_probs = output[1].to(idx.device)

            if response.shape[1] < self.config.response_length:
                response = pad_sequence_to_length(response, self.config.response_length, self.pad_token_id)
                # log_probs = pad_sequence_to_length(log_probs, self.config.response_length, self.pad_token_id)

            # utilize current sampling params
            if self.sampling_params.n > 1 and do_sample:
                idx = idx.repeat_interleave(self.sampling_params.n, dim=0)
                attention_mask = attention_mask.repeat_interleave(self.sampling_params.n, dim=0)
                position_ids = position_ids.repeat_interleave(self.sampling_params.n, dim=0)
                batch_size = batch_size * self.sampling_params.n
            seq = torch.cat([idx, response], dim=-1)

        response_length = response.size(1)
        delta_position_id = torch.arange(1, response_length + 1, device=position_ids.device)
        delta_position_id = delta_position_id.unsqueeze(0).repeat(batch_size, 1)

        # TODO(sgm): fix position_ids on right_pad
        # prompt: left pad + response: right pad
        # attention_mask: [0,0,0,0,1,1,1,1, | 1,1,1,0,0,0,0,0]
        # position_ids:   [0,0,0,0,0,1,2,3, | 4,5,6,7,8,9,10,11]
        response_position_ids = position_ids[:, -1:] + delta_position_id
        position_ids = torch.cat([position_ids, response_position_ids], dim=-1)
        response_attention_mask = get_eos_mask(response_id=response, eos_token=eos_token_id, dtype=attention_mask.dtype)
        attention_mask = torch.cat((attention_mask, response_attention_mask), dim=-1)

        # all the tp ranks should contain the same data here. data in all ranks are valid
        batch = TensorDict(
            {
                'prompts': idx,
                'responses': response,
                'input_ids': seq,  # here input_ids become the whole sentences
                # 'old_log_probs': log_probs, # we will recompute old log prob with actor
                'attention_mask': attention_mask,
                'position_ids': position_ids
            },
            batch_size=batch_size)

        # free vllm cache engine
        if self.config.free_cache_engine:
            self.inference_engine.free_cache_engine()

        return DataProto(batch=batch)<|MERGE_RESOLUTION|>--- conflicted
+++ resolved
@@ -191,11 +191,6 @@
                 'temperature': 0,
                 'n': 1  # if greedy, only 1 response
             }
-<<<<<<< HEAD
-        
-        if prompts.meta_info.get('val_temperature', None):
-            kwargs['temperature'] = prompts.meta_info['val_temperature']
-=======
         elif is_validate:
             # TODO: try **
             kwargs = {
@@ -204,7 +199,6 @@
                 'temperature': self.config.val_kwargs.temperature,
                 'n': 1,  # if validate, already repeat in ray_trainer
             }
->>>>>>> 5367156a
 
         # users can customize different sampling_params at different run
         with self.update_sampling_params(**kwargs):
