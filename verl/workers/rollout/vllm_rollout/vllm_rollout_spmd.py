# Copyright 2024 Bytedance Ltd. and/or its affiliates
#
# Licensed under the Apache License, Version 2.0 (the "License");
# you may not use this file except in compliance with the License.
# You may obtain a copy of the License at
#
#     http://www.apache.org/licenses/LICENSE-2.0
#
# Unless required by applicable law or agreed to in writing, software
# distributed under the License is distributed on an "AS IS" BASIS,
# WITHOUT WARRANTIES OR CONDITIONS OF ANY KIND, either express or implied.
# See the License for the specific language governing permissions and
# limitations under the License.
"""
The vllm_rollout that can be applied in different backend
When working with FSDP:
- Use DTensor weight loader (recommended) or HF weight loader
- Utilize state_dict from the FSDP to synchronize the weights among tp ranks in vLLM
When working with Megatron:
- Use Megatron weight loader
- During training, only the current pp stage holds the parameters
- Before inference, broadcast the parameters of the current pp rank
  to all other pp ranks (all pp ranks holds all the parameters)
- Bind the parameters to the inference engine
- Do inference in tp. pp is treated as additional dp
- After inference, all the parameters that doesn't belong to this pp rank is freed.
"""
import asyncio
import copy
import logging
import os
import random
import threading
import uuid
from concurrent.futures import Future
from contextlib import contextmanager
from copy import deepcopy
from types import SimpleNamespace
from typing import Any, AsyncGenerator, Dict, Generator, List, Literal, Optional, Tuple, TypeVar, Union

import numpy as np
import torch
import torch.distributed
from omegaconf import DictConfig
from tensordict import TensorDict
from torch import nn

from rllm.parser import get_tool_parser
from rllm.tools.multi_tool import MultiTool
from rllm.tools.tool_base import ToolOutputs
from verl import DataProto
from verl.third_party.vllm import vllm_version
from verl.utils.debug import GPUMemoryLogger
from verl.utils.torch_functional import get_response_mask, pad_2d_list_to_length
from verl.workers.rollout.base import BaseRollout
from verl.workers.rollout.vllm_rollout.utils import run_async_generator
from verl.workers.rollout.vllm_rollout.monkey_patch import (
    wake_up_v1,
    wake_up_v2,
    sleep_v1,
    sleep_v2,
    _validate_model_input,
)
import vllm
from vllm import AsyncLLMEngine, LLM, LLMEngine, SamplingParams, TokensPrompt
from vllm.distributed import parallel_state as vllm_ps
from vllm.engine.arg_utils import AsyncEngineArgs
from vllm.outputs import RequestOutput
from vllm.worker.worker_base import WorkerWrapperBase

logger = logging.getLogger(__file__)
logger.setLevel(os.getenv("VERL_LOGGING_LEVEL", "WARN"))

# Set very long timeout to effectively disable it
os.environ['VLLM_ENGINE_ITERATION_TIMEOUT_S'] = '1000000000'

vllm_version = vllm.__version__

if vllm_version.startswith("0.7.") and os.environ.get('VLLM_USE_V1', '0') != '1':
    AsyncLLMEngine.sleep = sleep_v1
    AsyncLLMEngine.wake_up = wake_up_v1
elif vllm_version.startswith("0.8.") and os.environ.get('VLLM_USE_V1', '0') != '1':
    AsyncLLMEngine.sleep = sleep_v2
    AsyncLLMEngine.wake_up = wake_up_v2
else:
    print(f"Not patching vllm sleep/wake_up for version {vllm_version}, VLLM_USE_V1={os.environ.get('VLLM_USE_V1', '0')}")
LLMEngine._validate_model_input = _validate_model_input

# TODO
# 1. support pp in vllm
# 2. passing tokenizer is not necessary? no encoding/decoding is happending here
# 3. simplify init logics
# NOTE(sgm): add for verl. We can optimize it by making the dataloader yield List[int] without padding.
def _pre_process_inputs(pad_token_id, prompt_token_ids: torch.Tensor) -> List[int]:
    # remove the left padding in the prompt token_id
    # pad_token_id = self.llm_engine.tokenizer.pad_token_id if self.llm_engine.tokenizer.pad_token_id
    # is not None else self.llm_engine.tokenizer.eos_token_id
    non_pad_index = torch.nonzero(prompt_token_ids != pad_token_id, as_tuple=False)[0][0]
    token_ids = prompt_token_ids[non_pad_index:].tolist()
    return token_ids

def _repeat_interleave(value: Union[torch.Tensor, np.ndarray], repeats: int) -> Union[torch.Tensor, List[Any]]:
    if isinstance(value, torch.Tensor):
        return value.repeat_interleave(repeats, dim=0)
    else:
        return np.repeat(value, repeats, axis=0)


class vLLMRollout(BaseRollout):

    def __init__(self, model_path: str, config: DictConfig, tokenizer, model_hf_config, reward_fn, val_reward_fn, **kwargs):
        """A vLLM rollout. It requires the module is supported by the vllm.

        Args:
            module: module here follows huggingface APIs
            config: DictConfig
            tokenizer: the task/model tokenizer
            model_hf_config: the huggingface config to initiallize the generating model in vllm
            **kwargs: train_tp, for Megatron Backend to initialize hybrid engine (zero redundancy) process group
        """
        
        super().__init__()
        self.config = config
        assert not (not config.enforce_eager and config.free_cache_engine), "disable CUDA graph (enforce_eager = False) if free cache engine"

        tensor_parallel_size = self.config.get("tensor_model_parallel_size", 1)
        assert tensor_parallel_size <= torch.distributed.get_world_size(), "tensor parallel size should be less than or equal to the world size"
        max_num_batched_tokens = self.config.get("max_num_batched_tokens", 8192)
        
        self.reward_fn = reward_fn
        self.val_reward_fn = val_reward_fn
        
        if kwargs.get('train_tp', None) is not None:
            # deployed with megatron
            import os

            os.environ["CUDA_TIMER_STREAM_KAFKA_ENABLE"] = "0"
            os.environ["MEGATRON_IMPORT_TIMERS"] = "0"
            if vllm_version in (
                "0.5.4",
                "0.6.3",
            ):
                train_tp = kwargs.get("train_tp")
                num_tp_per_train_tp = train_tp // tensor_parallel_size
                vllm_ps.initialize_parallel_state(tensor_model_parallel_size=tensor_parallel_size, num_tp_per_train_tp=num_tp_per_train_tp)
            else:
                vllm_ps.initialize_model_parallel(tensor_model_parallel_size=tensor_parallel_size)

<<<<<<< HEAD
        # assert model_hf_config.max_position_embeddings >= config.prompt_length + config.response_length, \
        #     "model context length should be greater than total sequence length"

=======
        rope_scaling_config = getattr(model_hf_config, 'rope_scaling', None)
        if not rope_scaling_config:
            max_position_embeddings = None
            if hasattr(model_hf_config, "max_position_embeddings"):
                max_position_embeddings = model_hf_config.max_position_embeddings
            elif hasattr(model_hf_config, "llm_config") and hasattr(model_hf_config.llm_config, "max_position_embeddings"):
                max_position_embeddings = model_hf_config.llm_config.max_position_embeddings
            if max_position_embeddings is None:
                raise ValueError("max_position_embeddings not found in model_hf_config")

            assert max_position_embeddings >= config.prompt_length + config.response_length, "model context length should be greater than total sequence length"
>>>>>>> 8970cb05

        max_model_len = int(config.max_model_len or config.prompt_length + config.response_length)

        # if max_num_batched_tokens < max_model_len and self.config.enable_chunked_prefill:
        #     raise ValueError('Enable chunked prefill, max_num_batched_tokens is smaller than max_model_len, \
        #                      please increase max_num_batched_tokens or disable chunked prefill')

        trust_remote_code = kwargs.get("trust_remote_code", False)
        load_format = "dummy" if config.load_format.startswith("dummy") else config.load_format

        limit_mm_per_prompt = None
        if config.get("limit_images", None):  # support for multi-image data
            limit_mm_per_prompt = {"image": config.get("limit_images")}

        if config.async_engine:
            self.inference_engine = AsyncLLMEngine.from_engine_args(
                AsyncEngineArgs(
                    model=model_path,
                    enable_sleep_mode=True,
                    tensor_parallel_size=tensor_parallel_size,
                    distributed_executor_backend="external_launcher",
                    dtype=config.dtype,
                    enforce_eager=config.enforce_eager,
                    gpu_memory_utilization=config.gpu_memory_utilization,
                    disable_custom_all_reduce=True,
                    disable_mm_preprocessor_cache=True,
                    skip_tokenizer_init=False,
                    max_model_len=max_model_len,
                    load_format=load_format,
                    disable_log_stats=config.disable_log_stats,
                    max_num_batched_tokens=max_num_batched_tokens,
                    enable_chunked_prefill=config.enable_chunked_prefill,
                    enable_prefix_caching=True,
                    trust_remote_code=trust_remote_code,
                    seed=config.get("seed", random.randint(0, 1000000)), # Random seed
                )
            )

            # in case of async_engine for agent, we also initialize a status flag, a task queue, and a result future list.
            # to make generate async multithread safe
            # TODO: see if this is needed
            self._loop = None
            self._loop_thread = None
            self._active_tasks = 0
            self._active_tasks_lock = threading.Lock()
            self._queue = None
            self._started_process = False
        else:     
            self.inference_engine = LLM(
                model=model_path,
                enable_sleep_mode=True,
                tensor_parallel_size=tensor_parallel_size,
                distributed_executor_backend="external_launcher",
                dtype=config.dtype,
                enforce_eager=config.enforce_eager,
                gpu_memory_utilization=config.gpu_memory_utilization,
                disable_custom_all_reduce=True,
                disable_mm_preprocessor_cache=True,
                skip_tokenizer_init=False,
                max_model_len=max_model_len,
                load_format=load_format,
                disable_log_stats=config.disable_log_stats,
                max_num_batched_tokens=max_num_batched_tokens,
                enable_chunked_prefill=config.enable_chunked_prefill,
                enable_prefix_caching=True,
                trust_remote_code=trust_remote_code,
                seed=config.get("seed", random.randint(0, 1000000)), # Random seed
            )
        # Offload vllm model to reduce peak memory usage
        self.inference_engine.sleep(level=1)

        kwargs = dict(
            n=1,
            logprobs=0,  # can be set to 0 and let actor to recompute
            max_tokens=config.response_length,
        )

        # # we may detokenize the result all together later
        if vllm_version != "0.3.1":
            kwargs["detokenize"] = False

        # supporting adding any sampling params from the config file
        for k in config.keys():
            if hasattr(SamplingParams(), str(k)):
                kwargs[k] = config.get(k)

        print(f"kwargs: {kwargs}")
        self.sampling_params = SamplingParams(**kwargs)

        self.pad_token_id = tokenizer.pad_token_id
        self.tokenizer = tokenizer
        
        # if self.config.tools:
        #     self.tool_caller = MultiTool(tools=self.config.tools)
        #     parser_class = get_tool_parser(self.config.tool_parser)
        #     self.tool_parser = parser_class(tokenizer=self.tokenizer)

    async def generate_sequence_task(self, idx: int, prompt_tokens: Union[Dict[str, Any], List[int]], sampling_params: SamplingParams = None) -> Tuple[int, RequestOutput]:
        """Generate a sequence asynchronously using vLLM.
        
        This method creates an asynchronous task for generating text from the given prompt tokens.
        It streams the outputs and returns the final result along with the original prompt index.
        
        Args:
            idx: The index of the prompt in the original batch
            prompt_tokens: List of token IDs representing the input prompt
            sampling_params: Optional custom sampling parameters, defaults to self.sampling_params
            
        Returns:
            tuple: (idx, last_output) where idx is the original prompt index and 
                  last_output contains the generated sequence and related information
        """
        if sampling_params is None:
            sampling_params = self.sampling_params
        if isinstance(prompt_tokens, list):
            prompt_tokens = {'prompt_token_ids': prompt_tokens}
        task = self.inference_engine.generate(
                    prompt=TokensPrompt(**prompt_tokens),
                    sampling_params=sampling_params,
                    request_id=str(uuid.uuid4()),
        )
        async for output in task:
            last_output = output
        return idx, last_output

    @contextmanager
    def update_sampling_params(self, **kwargs):
        # update sampling params
        old_sampling_params_args = {}
        if kwargs:
            for key, value in kwargs.items():
                if hasattr(self.sampling_params, key):
                    old_value = getattr(self.sampling_params, key)
                    old_sampling_params_args[key] = old_value
                    setattr(self.sampling_params, key, value)
        yield
        # roll back to previous sampling params
        # if len(old_sampling_params_args):
        for key, value in old_sampling_params_args.items():
            setattr(self.sampling_params, key, value)

    @GPUMemoryLogger(role="vllm rollout spmd", logger=logger)
    @torch.no_grad()
    def generate_sequences(self, prompts: DataProto, **kwargs) -> DataProto:
        # Handle async engine case
        if self.config.async_engine:
            outputs = []
            for output in self.generate_sequences_async(prompts):
                outputs.append(output)
            return DataProto.concat(outputs)

        # rebuild vllm cache engine
        if (
            vllm_version
            in (
                "0.5.4",
                "0.6.3",
            )
            and self.config.free_cache_engine
        ):
            self.inference_engine.init_cache_engine()

        idx = prompts.batch["input_ids"]  # (bs, prompt_length)
        # left-padded attention_mask
        attention_mask = prompts.batch["attention_mask"]
        position_ids = prompts.batch["position_ids"]

        # used to construct attention_mask
        eos_token_id = prompts.meta_info["eos_token_id"]

        batch_size = idx.size(0)

        non_tensor_batch = prompts.non_tensor_batch
        if 'raw_prompt_ids' not in non_tensor_batch or True:
            non_tensor_batch['raw_prompt_ids'] = np.array(
                [_pre_process_inputs(self.pad_token_id, idx[i]) for i in range(batch_size)], dtype=object)

        if batch_size != len(non_tensor_batch["raw_prompt_ids"]):
            raise RuntimeError("vllm sharding manager is not work properly.")

        if "multi_modal_data" in non_tensor_batch:
            vllm_inputs = []
            for raw_prompt_ids, multi_modal_data in zip(non_tensor_batch.pop('raw_prompt_ids'),
                                                        non_tensor_batch.pop('multi_modal_data')):
                vllm_inputs.append({'prompt_token_ids': raw_prompt_ids if raw_prompt_ids is not None else [], 'multi_modal_data': multi_modal_data})
        else:
            vllm_inputs = [{
                'prompt_token_ids': raw_prompt_ids if raw_prompt_ids is not None else []
            } for raw_prompt_ids in non_tensor_batch.pop('raw_prompt_ids')]
        
        vllm_inputs = [TokensPrompt(**vllm_input) for vllm_input in vllm_inputs]

        # ensure the type of `prompt_token_ids` passed to vllm is list[int]
        # https://github.com/volcengine/verl/pull/772
        for input_data in vllm_inputs:
            if isinstance(input_data["prompt_token_ids"], np.ndarray):
                input_data["prompt_token_ids"] = input_data["prompt_token_ids"].tolist()
            elif not isinstance(input_data["prompt_token_ids"], list):
                raise TypeError(f"prompt_token_ids must be a list or numpy array, got {type(input_data['prompt_token_ids'])}")

        do_sample = prompts.meta_info.get("do_sample", True)
        is_validate = prompts.meta_info.get("validate", False)
        if not do_sample:
            kwargs = {
                "best_of": 1,
                "top_p": 1.0,
                "top_k": -1,
                "min_p": 0.0,
                "temperature": 0,
                "n": 1,  # if greedy, only 1 response
            }

        if prompts.meta_info.get('agent_rollout', False):
            kwargs['n'] = 1
        
        if prompts.meta_info.get('max_tokens', None):
            kwargs['max_tokens'] = prompts.meta_info['max_tokens']

        if is_validate:
            # TODO: try **
            kwargs.update({
                'top_k': self.config.val_kwargs.top_k,
                'top_p': self.config.val_kwargs.top_p,
                'temperature': self.config.val_kwargs.temperature,
                'n': 1,  # if validate, already repeat in ray_trainer
            })

        # users can customize different sampling_params at different run
        with self.update_sampling_params(**kwargs):
            outputs = self.inference_engine.generate(
                prompts=vllm_inputs,  # because we have already convert it to prompt token id
                sampling_params=self.sampling_params,
                use_tqdm=False)
        
        # Extract token IDs and log probabilities
        response = []
        log_probs = []
        for output in outputs:
            for sample_id in range(len(output.outputs)):
                response.append(output.outputs[sample_id].token_ids)
                if self.config.enable_log_prob and hasattr(output.outputs[sample_id], 'logprobs') and output.outputs[sample_id].logprobs is not None:
                    # Directly use the list of floats returned by vLLM
                    log_prob_list = []
                    for log_prob in output.outputs[sample_id].logprobs:
                        log_prob_list.append(next(iter(log_prob.values())).logprob)
                    log_probs.append(log_prob_list)
                else:
                    log_probs.append([0.0] * len(output.outputs[sample_id].token_ids))
        
        response = pad_2d_list_to_length(response, self.pad_token_id,
                                         max_length=self.config.response_length).to(idx.device)
        if self.config.enable_log_prob:
            log_probs = pad_2d_list_to_length(log_probs, 0.0,
                                            max_length=self.config.response_length).to(idx.device)

        non_tensor_batch = deepcopy(prompts.non_tensor_batch)
        if self.sampling_params.n > 1 and do_sample and not prompts.meta_info.get('agent_rollout', False):
            idx = _repeat_interleave(idx, self.sampling_params.n)
            attention_mask = _repeat_interleave(attention_mask, self.sampling_params.n)
            position_ids = _repeat_interleave(position_ids, self.sampling_params.n)
            batch_size = batch_size * self.sampling_params.n
            # Create interleaved non_tensor_batch
            non_tensor_batch = {}
            for key, val in prompts.non_tensor_batch.items():
                # Repeat each element n times (interleaved)
                non_tensor_batch[key] = _repeat_interleave(val, self.sampling_params.n)

        seq = torch.cat([idx, response], dim=-1)

        response_length = response.size(1)
        delta_position_id = torch.arange(1, response_length + 1, device=position_ids.device)
        delta_position_id = delta_position_id.unsqueeze(0).expand(batch_size, -1)
        if position_ids.dim() == 3:  # qwen2vl mrope
            delta_position_id = delta_position_id.view(batch_size, 1, -1).expand(batch_size, 3, -1)

        # TODO(sgm): fix position_ids on right_pad
        # prompt: left pad + response: right pad
        # attention_mask: [0,0,0,0,1,1,1,1, | 1,1,1,0,0,0,0,0]
        # position_ids:   [0,0,0,0,0,1,2,3, | 4,5,6,7,8,9,10,11]
        response_position_ids = position_ids[..., -1:] + delta_position_id
        position_ids = torch.cat([position_ids, response_position_ids], dim=-1)
        response_attention_mask = get_response_mask(response_id=response, eos_token=eos_token_id, dtype=attention_mask.dtype)
        attention_mask = torch.cat((attention_mask, response_attention_mask), dim=-1)

        # all the tp ranks should contain the same data here. data in all ranks are valid
        batch = TensorDict(
            {
                'prompts': idx,
                'responses': response,
                'input_ids': seq,
                'attention_mask': attention_mask,
                'position_ids': position_ids
            },
            batch_size=batch_size)
        if self.config.enable_log_prob:
            batch['old_log_probs'] = log_probs
        
        # free vllm cache engine
        if vllm_version in ('0.3.1', '0.4.2', '0.5.4', '0.6.3') and self.config.free_cache_engine:
            self.inference_engine.free_cache_engine()
        
        if self.reward_fn is not None and not is_validate:
            init_batch = DataProto(
                batch=batch,
                non_tensor_batch=non_tensor_batch,
                meta_info=prompts.meta_info
            )
            reward_tensor = self.reward_fn(init_batch)
            batch['token_level_scores'] = reward_tensor
        
        return DataProto(
            batch=batch,
            non_tensor_batch=non_tensor_batch,
            meta_info=prompts.meta_info
        )

    @torch.no_grad()
    def generate_sequences_async(self, prompts: DataProto, **kwargs):
        """Generator function that yields outputs as they complete (may be out of order).
        
        Args:
            prompts: DataProto containing the input prompts
            **kwargs: Additional arguments to modify sampling parameters
        
        Yields:
            tuple: (prompt_idx, DataProto) containing the original prompt index and its generated sequence
        """
        assert self.config.async_engine, "generate_sequences_async requires async_engine=True"
        # rebuild vllm cache engine
        if vllm_version in ('0.3.1', '0.4.2', '0.5.4', '0.6.3') and self.config.free_cache_engine:
            self.inference_engine.init_cache_engine()

        idx = prompts.batch['input_ids']
        attention_mask = prompts.batch['attention_mask']
        position_ids = prompts.batch['position_ids']
        eos_token_id = prompts.meta_info['eos_token_id']

        batch_size = idx.size(0)
        non_tensor_batch = prompts.non_tensor_batch
        if 'raw_prompt_ids' not in non_tensor_batch or True:
            non_tensor_batch['raw_prompt_ids'] = np.array(
                [_pre_process_inputs(self.pad_token_id, idx[i]) for i in range(batch_size)], dtype=object)

        if batch_size != len(non_tensor_batch['raw_prompt_ids']):
            raise RuntimeError('vllm sharding manager is not work properly.')

        if 'multi_modal_data' in non_tensor_batch:
            vllm_inputs = []
            for raw_prompt_ids, multi_modal_data in zip(non_tensor_batch.pop('raw_prompt_ids'),
                                                        non_tensor_batch.pop('multi_modal_data')):
                vllm_inputs.append({'prompt_token_ids': raw_prompt_ids, 'multi_modal_data': multi_modal_data})
        else:
            vllm_inputs = [{
                'prompt_token_ids': raw_prompt_ids
            } for raw_prompt_ids in non_tensor_batch.pop('raw_prompt_ids')]

        do_sample = prompts.meta_info.get('do_sample', True)
        is_validate = prompts.meta_info.get('validate', False)
        if not do_sample:
            kwargs = {
                'best_of': 1,
                'top_p': 1.0,
                'top_k': -1, 
                'min_p': 0.0,
                'temperature': 0,
                'n': 1  # if greedy, only 1 response
            }
            
        if prompts.meta_info.get('agent_rollout', False):
            kwargs['n'] = 1

        if prompts.meta_info.get('max_tokens', None):
            kwargs['max_tokens'] = prompts.meta_info['max_tokens']
        
        if is_validate:
            # TODO: try **
            kwargs.update({
                'top_k': self.config.val_kwargs.top_k,
                'top_p': self.config.val_kwargs.top_p,
                'temperature': self.config.val_kwargs.temperature,
                'n': 1,  # if validate, already repeat in ray_trainer
            })


        updated_sampling_params = deepcopy(self.sampling_params)
        for key, value in kwargs.items():
            if hasattr(updated_sampling_params, key):
                setattr(updated_sampling_params, key, value)

        async def _async_generate():
            # Create all tasks
            tasks = [
                self.generate_sequence_task(prompt_idx, vllm_inputs[prompt_idx], updated_sampling_params) for prompt_idx in range(batch_size)
            ]
            for completed_task in asyncio.as_completed(tasks):
                prompt_idx, output = await completed_task
                
                # Process output
                response = []
                log_probs = []
                for sample_id in range(len(output.outputs)):
                    response.append(output.outputs[sample_id].token_ids)
                    if self.config.enable_log_prob and \
                        hasattr(output.outputs[sample_id], 'logprobs') and \
                        output.outputs[sample_id].logprobs is not None:
                        log_prob_list = []
                        for log_prob in output.outputs[sample_id].logprobs:
                            log_prob_list.append(next(iter(log_prob.values())).logprob)
                        log_probs.append(log_prob_list)
                    else:
                        log_probs.append([0.0] * len(output.outputs[sample_id].token_ids))

                response = pad_2d_list_to_length(response, self.pad_token_id,
                                               max_length=self.config.response_length).to(idx.device)
                log_probs = pad_2d_list_to_length(log_probs, 0.0,
                                               max_length=self.config.response_length).to(idx.device)

                # Process single sequence
                single_idx = idx[prompt_idx:prompt_idx+1]
                single_attention_mask = attention_mask[prompt_idx:prompt_idx+1]
                single_position_ids = position_ids[prompt_idx:prompt_idx+1]
                non_tensor_batch = {}
                for key, val in prompts.non_tensor_batch.items():
                    # Get single value and repeat n times
                    single_val = val[prompt_idx:prompt_idx+1]
                    non_tensor_batch[key] = single_val
                # Handle multiple samples per prompt when n > 1 and sampling
                if self.config.n > 1 and do_sample and not prompts.meta_info.get('agent_rollout', False):
                    single_idx = _repeat_interleave(single_idx, self.sampling_params.n)
                    single_attention_mask = _repeat_interleave(single_attention_mask, self.sampling_params.n)
                    single_position_ids = _repeat_interleave(single_position_ids, self.sampling_params.n)
                    # Create interleaved non_tensor_batch for this subset
                    for key, val in non_tensor_batch.items():
                        # Get single value and repeat n times
                        non_tensor_batch[key] = _repeat_interleave(val, self.sampling_params.n)

                seq = torch.cat([single_idx, response], dim=-1)
                
                response_length = response.size(1)
                delta_position_id = torch.arange(1, response_length + 1, device=position_ids.device)
                delta_position_id = delta_position_id.unsqueeze(0).repeat(response.size(0), 1)
                if position_ids.dim() == 3:  # qwen2vl mrope
                    delta_position_id = delta_position_id.view(response.size(0), 1, -1).expand(response.size(0), 3, -1)
                
                response_position_ids = single_position_ids[:, -1:] + delta_position_id
                position_ids_out = torch.cat([single_position_ids, response_position_ids], dim=-1)
                response_attention_mask = get_response_mask(response_id=response, eos_token=eos_token_id, dtype=attention_mask.dtype)
                attention_mask_out = torch.cat((single_attention_mask, response_attention_mask), dim=-1)

                batch = TensorDict(
                    {
                        'prompts': single_idx,
                        'responses': response,
                        'input_ids': seq,
                        'attention_mask': attention_mask_out,
                        'position_ids': position_ids_out
                    },
                    batch_size=response.size(0))
                if self.config.enable_log_prob:
                    batch['old_log_probs'] = log_probs
                
                
                if self.reward_fn is not None and not is_validate:
                    init_batch = DataProto(
                        batch=batch,
                        non_tensor_batch=non_tensor_batch,
                        meta_info=prompts.meta_info
                    )
                    reward_tensor = self.reward_fn(init_batch)
                    batch['token_level_scores'] = reward_tensor
                
                yield DataProto(
                    batch=batch,
                    non_tensor_batch=non_tensor_batch,
                    meta_info=prompts.meta_info
                )

        # Create new event loop for this generator
        for generated_seq in run_async_generator(_async_generate):
            yield generated_seq

        # free vllm cache engine
        if vllm_version in ('0.3.1', '0.4.2', '0.5.4', '0.6.3') and self.config.free_cache_engine:
            self.inference_engine.free_cache_engine()
        return None


    @torch.no_grad()
    def generate_sequences_async_tool(self, prompts: DataProto, **kwargs):
        """Generator function that yields outputs as they complete (may be out of order).
        
        Args:
            prompts: DataProto containing the input prompts
            **kwargs: Additional arguments to modify sampling parameters
        
        Yields:
            tuple: (prompt_idx, DataProto) containing the original prompt index and its generated sequence
        """
        assert self.config.async_engine, "generate_sequences_async_tool requires `async_engine=True`"

        tool_stop_tokens = ["```\n\n"]

        # rebuild vllm cache engine
        if vllm_version in ('0.3.1', '0.4.2', '0.5.4', '0.6.3') and self.config.free_cache_engine:
            self.inference_engine.init_cache_engine()

        idx = prompts.batch['input_ids']
        attention_mask = prompts.batch['attention_mask']
        position_ids = prompts.batch['position_ids']
        eos_token_id = prompts.meta_info['eos_token_id']

        batch_size = idx.size(0)

        non_tensor_batch = prompts.non_tensor_batch
        if 'raw_prompt_ids' not in non_tensor_batch or True:
            non_tensor_batch['raw_prompt_ids'] = np.array(
                [_pre_process_inputs(self.pad_token_id, idx[i]) for i in range(batch_size)], dtype=object)

        if batch_size != len(non_tensor_batch['raw_prompt_ids']):
            raise RuntimeError('vllm sharding manager is not work properly.')

        if 'multi_modal_data' in non_tensor_batch:
            vllm_inputs = []
            for raw_prompt_ids, multi_modal_data in zip(non_tensor_batch.pop('raw_prompt_ids'),
                                                        non_tensor_batch.pop('multi_modal_data')):
                vllm_inputs.append({'prompt_token_ids': raw_prompt_ids, 'multi_modal_data': multi_modal_data})
        else:
            vllm_inputs = [{
                'prompt_token_ids': raw_prompt_ids
            } for raw_prompt_ids in non_tensor_batch.pop('raw_prompt_ids')]

        do_sample = prompts.meta_info.get('do_sample', True)
        is_validate = prompts.meta_info.get('validate', False)
        if not do_sample:
            kwargs = {
                'best_of': 1,
                'top_p': 1.0,
                'top_k': -1,
                'min_p': 0.0,
                'temperature': 0,
                'n': 1  # if greedy, only 1 response
            }
        
        if is_validate:
            # TODO: try **
            kwargs.update({
                'top_k': self.config.val_kwargs.top_k,
                'top_p': self.config.val_kwargs.top_p,
                'temperature': self.config.val_kwargs.temperature,
                'n': 1,  # if validate, already repeat in ray_trainer
            })

        updated_sampling_params = deepcopy(self.sampling_params)
        for key, value in kwargs.items():
            if hasattr(updated_sampling_params, key):
                setattr(updated_sampling_params, key, value)

        # Main function to process single prompt
        async def _generate_single_prompt_vectorized(prompt_idx: int, vllm_inputs: List[Dict[str, Any]]):
            """Process a single prompt with potential tool calls."""
            prompt_tokens = list(vllm_inputs[prompt_idx]['prompt_token_ids'])
            max_token_limit = self.config.response_length + len(prompt_tokens)
            max_response_token_limit = self.config.response_length 
       
            # Treat each generation indpendently by creating self.config.n independent generations.
            updated_local_sampling_params = deepcopy(updated_sampling_params)
            updated_local_sampling_params.stop = tool_stop_tokens
            updated_local_sampling_params.include_stop_str_in_output = True
            updated_local_sampling_params.n = 1
            updated_local_sampling_params.detokenize = True

            n_rollouts = self.config.n
            if is_validate:
                # validation data is already repeated in the outer loop
                n_rollouts = 1

            all_prompt_tokens: List[List[int]] = [copy.deepcopy(prompt_tokens) for _ in range(n_rollouts)]
            all_tokens = copy.deepcopy(all_prompt_tokens)    
            all_log_probs: List[List[float]] = [[] for _ in range(n_rollouts)]
            all_tool_call_masks: List[List[int]] = [[] for _ in range(n_rollouts)]
            all_dones = [False for _ in range(n_rollouts)]
            all_tool_call_counts = [0 for _ in range(n_rollouts)]
            has_tool_calls = [False for _ in range(n_rollouts)]  

            for _ in range(self.config.max_tool_calls):
                updated_local_sampling_params.max_tokens = max_token_limit - min([len(t) for idx,t in enumerate(all_tokens) if not all_dones[idx]])
                print(updated_local_sampling_params.max_tokens)
                gathered_outputs = await asyncio.gather(*[self.generate_sequence_task(idx, all_tokens[idx], updated_local_sampling_params) \
                                                          for idx in range(n_rollouts) if not all_dones[idx]])
        
                for gen_idx, gen_output in gathered_outputs:
                    output = gen_output.outputs[0]
                    cur_token_ids = list(output.token_ids)
                    if hasattr(output, 'logprobs') and output.logprobs is not None:
                        cur_logprob = [next(iter(log_prob.values())).logprob 
                                        for log_prob in output.logprobs]
                    else:
                        cur_logprob = [0.0] * len(output.token_ids)

                    cur_text = self.tokenizer.decode(cur_token_ids)
                    
                    tool_calls =  self.tool_parser.parse_input(cur_text)                

                    if tool_calls.inputs:
                        tool_outputs = [self.tool_caller(**tool_call.parameters, tool_name=tool_call.name) for tool_call in tool_calls.inputs]
                        tool_outputs = ToolOutputs(outputs=tool_outputs)
                        tool_outputs_str = self.tool_parser.parse_output(tool_outputs)
                        
                        result_tokens = self.tokenizer.encode(tool_outputs_str, add_special_tokens=False)
                        result_tokens = list(result_tokens)
                        
                        # Update running statistics.
                        all_tokens[gen_idx].extend(cur_token_ids + result_tokens)
                        all_log_probs[gen_idx].extend(cur_logprob)
                        all_log_probs[gen_idx].extend([0.0] * (len(result_tokens)))
                        all_tool_call_masks[gen_idx].extend([1] * (len(cur_token_ids)))
                        all_tool_call_masks[gen_idx].extend([0] * (len(result_tokens)))
                        all_tool_call_counts[gen_idx] += 1
                        has_tool_calls[gen_idx] = True
                        if all_tool_call_counts[gen_idx] >= self.config.max_tool_calls:
                            all_dones[gen_idx] = True
                    else:
                        # Update running statistics.
                        all_tokens[gen_idx].extend(cur_token_ids)
                        all_log_probs[gen_idx].extend(cur_logprob)
                        all_tool_call_masks[gen_idx].extend([1] * (len(cur_token_ids)))
                        all_dones[gen_idx] = True

                    # If sequences has hit the max token limit, truncate the sequence and mark as done.
                    if len(all_tokens[gen_idx]) >= max_token_limit:
                        all_tokens[gen_idx] = all_tokens[gen_idx][:max_token_limit]
                        all_log_probs[gen_idx] = all_log_probs[gen_idx][:max_response_token_limit]
                        all_tool_call_masks[gen_idx] = all_tool_call_masks[gen_idx][:max_response_token_limit]
                        all_dones[gen_idx] = True
                # Break out of the loop if all generations have terminated.
                if all(all_dones):
                    break

            outputs = [
                SimpleNamespace(token_ids=tokens[len(prompt):], logprobs=probs, tool_call_mask=tool_call_mask, has_tool_call=has_tool_call)
                for tokens, probs, prompt, tool_call_mask, has_tool_call in zip(all_tokens, all_log_probs, all_prompt_tokens, all_tool_call_masks, has_tool_calls)
            ]
            final_output = SimpleNamespace(outputs=outputs)
            return prompt_idx, final_output

        async def _async_generate():
            # Create all tasks
            tasks = [
                _generate_single_prompt_vectorized(prompt_idx, vllm_inputs)
                for prompt_idx in range(batch_size)
            ]

            # Use as_completed to yield results as they finish
            for completed_task in asyncio.as_completed(tasks):
                prompt_idx, output = await completed_task
                # Finally, begin to post-process to return DataProto object.
                response = []
                log_probs = []
                tool_call_masks = []
                has_tool_calls = []
               
                for sample_id in range(len(output.outputs)):
                    response.append(output.outputs[sample_id].token_ids)
                    log_probs.append(output.outputs[sample_id].logprobs)
                    tool_call_masks.append(output.outputs[sample_id].tool_call_mask)
                    has_tool_calls.append(output.outputs[sample_id].has_tool_call)

                response = pad_2d_list_to_length(response, self.pad_token_id,
                                               max_length=self.config.response_length).to(idx.device)
                log_probs = pad_2d_list_to_length(log_probs, 0.0,
                                               max_length=self.config.response_length).to(idx.device)
                tool_call_masks = pad_2d_list_to_length(tool_call_masks, 0,
                                               max_length=self.config.response_length).to(idx.device)

                # Process single sequence
                single_idx = idx[prompt_idx:prompt_idx+1]
                single_attention_mask = attention_mask[prompt_idx:prompt_idx+1]
                single_position_ids = position_ids[prompt_idx:prompt_idx+1]
                non_tensor_batch = {}
                for key, val in prompts.non_tensor_batch.items():
                    # Get single value and repeat n times
                    single_val = val[prompt_idx:prompt_idx+1]
                    non_tensor_batch[key] = single_val

                # Handle multiple samples per prompt when n > 1 and sampling
                if self.config.n > 1 and do_sample:
                    single_idx = single_idx.repeat_interleave(self.config.n, dim=0)
                    single_attention_mask = single_attention_mask.repeat_interleave(self.config.n, dim=0)
                    single_position_ids = single_position_ids.repeat_interleave(self.config.n, dim=0)
                    # Create interleaved non_tensor_batch for this subset
                    for key, val in non_tensor_batch.items():
                        # Get single value and repeat n times
                        non_tensor_batch[key] = _repeat_interleave(val, self.sampling_params.n)

                # adding has_toolcall to the extra_info so that reward fn can assign bonus
                for i, info in enumerate(non_tensor_batch['extra_info']):
                    info['has_toolcall'] = has_tool_calls[i]


                seq = torch.cat([single_idx, response], dim=-1)
                
                response_length = response.size(1)
                delta_position_id = torch.arange(1, response_length + 1, device=position_ids.device)
                delta_position_id = delta_position_id.unsqueeze(0).repeat(response.size(0), 1)
                if position_ids.dim() == 3:  # qwen2vl mrope
                    delta_position_id = delta_position_id.view(response.size(0), 1, -1).expand(response.size(0), 3, -1)
                
                response_position_ids = single_position_ids[:, -1:] + delta_position_id
                position_ids_out = torch.cat([single_position_ids, response_position_ids], dim=-1)
                response_attention_mask = get_response_mask(response_id=response, eos_token=eos_token_id, dtype=attention_mask.dtype)
                attention_mask_out = torch.cat((single_attention_mask, response_attention_mask), dim=-1)

                batch = TensorDict(
                    {
                        'prompts': single_idx,
                        'responses': response,
                        'input_ids': seq,
                        'attention_mask': attention_mask_out,
                        'position_ids': position_ids_out,
                        'tool_call_mask': tool_call_masks,
                    },
                    batch_size=response.size(0))

                if self.config.enable_log_prob:
                    batch['old_log_probs'] = log_probs
                
                if self.reward_fn is not None and not is_validate:
                    init_batch = DataProto(
                        batch=batch,
                        non_tensor_batch=non_tensor_batch,
                        meta_info=prompts.meta_info
                    )
                    reward_tensor = self.reward_fn(init_batch)
                    batch['token_level_scores'] = reward_tensor
                
                yield DataProto(
                    batch=batch,
                    non_tensor_batch=non_tensor_batch,
                    meta_info=prompts.meta_info
                )

        # Create new event loop for this generator
        for generated_seq in run_async_generator(_async_generate):
            yield generated_seq

        # free vllm cache engine
        if (
            vllm_version
            in (
                "0.5.4",
                "0.6.3",
            )
            and self.config.free_cache_engine
        ):
            self.inference_engine.free_cache_engine()
        return None



    def _start_event_loop(self, batch_size):
        def run_loop():
            self._loop = asyncio.new_event_loop()
            asyncio.set_event_loop(self._loop)
            self._queue = asyncio.Queue()
            self._loop.create_task(self._process_queue())
            self._loop.run_forever()


        with self._active_tasks_lock:
            if not self._started_process:
                self._loop_thread = threading.Thread(target=run_loop, daemon=True)
                self._loop_thread.start()
                self._started_process = True
                
            original_active_tasks = self._active_tasks
            self._active_tasks += batch_size
            if original_active_tasks == 0: # newly initialized
                if vllm_version in ('0.3.1', '0.4.2', '0.5.4', '0.6.3') and self.config.free_cache_engine:
                    self.inference_engine.init_cache_engine()
            else:
                return
        
    async def _process_queue(self):
        while True:
            input_state, future = await self._queue.get()
            asyncio.create_task(self._process_one(input_state, future))

    async def _process_one(self, input_state, future):
        try:
            result = await self._handle_request(input_state)
            future.set_result(result)
        except Exception as e:
            future.set_exception(e)


    @torch.no_grad()
    async def generate_async(self, prompts: DataProto, **kwargs):
        """
        Submit a DataProto batch to the async engine. Each item in the batch becomes a separate Future.
        """
        assert self.config.async_engine, "generate_async requires `async_engine=True`"
        batch_size = len(prompts)
        # start event loop if it wasn't already started
        self._start_event_loop(batch_size)

        futures = [Future() for _ in range(batch_size)]
        # process prompts so that each request in queue is self contained
        idx = prompts.batch['input_ids']
        attention_mask = prompts.batch['attention_mask']
        position_ids = prompts.batch['position_ids']

        batch_size = idx.size(0)
        non_tensor_batch = prompts.non_tensor_batch
        if 'raw_prompt_ids' not in non_tensor_batch or True:
            non_tensor_batch['raw_prompt_ids'] = np.array(
                [_pre_process_inputs(self.pad_token_id, idx[i]) for i in range(batch_size)], dtype=object)

        if batch_size != len(non_tensor_batch['raw_prompt_ids']):
            raise RuntimeError('vllm sharding manager is not work properly.')

        if 'multi_modal_data' in non_tensor_batch:
            vllm_inputs = []
            for raw_prompt_ids, multi_modal_data in zip(non_tensor_batch.pop('raw_prompt_ids'),
                                                        non_tensor_batch.pop('multi_modal_data')):
                vllm_inputs.append({'prompt_token_ids': raw_prompt_ids, 'multi_modal_data': multi_modal_data})
        else:
            vllm_inputs = [{
                'prompt_token_ids': raw_prompt_ids
            } for raw_prompt_ids in non_tensor_batch.pop('raw_prompt_ids')]

        do_sample = prompts.meta_info.get('do_sample', True)
        is_validate = prompts.meta_info.get('validate', False)
        if not do_sample:
            kwargs = {
                'best_of': 1,
                'top_p': 1.0,
                'top_k': -1,
                'min_p': 0.0,
                'temperature': 0,
                'n': 1  # if greedy, only 1 response
            }
            
        if prompts.meta_info.get('agent_rollout', False):
            kwargs['n'] = 1
        
        if prompts.meta_info.get('max_tokens', None):
            kwargs['max_tokens'] = prompts.meta_info['max_tokens']
        
        if is_validate:
            # TODO: try **
            kwargs.update({
                'top_k': self.config.val_kwargs.top_k,
                'top_p': self.config.val_kwargs.top_p,
                'temperature': self.config.val_kwargs.temperature,
                'n': 1,  # if validate, already repeat in ray_trainer
            })

        updated_sampling_params = deepcopy(self.sampling_params)
        for key, value in kwargs.items():
            if hasattr(updated_sampling_params, key):
                setattr(updated_sampling_params, key, value)

        # placing requests into queue
        
        while not self._started_process:
            await asyncio.sleep(1)

        for i in range(batch_size):
            # pocess single sample
            single_sample_non_tensor_batch = {}
            for key, val in prompts.non_tensor_batch.items():
                # Get single value and repeat n times
                single_val = val[i:i+1]
                single_sample_non_tensor_batch[key] = single_val

            # collect all data needed to compose result
            input_state = (idx[i:i+1], attention_mask[i:i+1], position_ids[i:i+1], vllm_inputs[i], updated_sampling_params, prompts.meta_info, is_validate, single_sample_non_tensor_batch, do_sample, idx.device, position_ids.device, position_ids.dim(), attention_mask.dtype)
            assert self._loop, f"self._loop cannot be none, but got {self._loop}"
            self._loop.call_soon_threadsafe(self._queue.put_nowait, (input_state, futures[i]))
            
        results = await asyncio.to_thread(lambda: [f.result() for f in futures])

        with self._active_tasks_lock:
            self._active_tasks -= batch_size
            if self._active_tasks == 0:
                if vllm_version in ('0.3.1', '0.4.2', '0.5.4', '0.6.3') and self.config.free_cache_engine:
                    self.inference_engine.free_cache_engine()
                # self._loop.call_soon_threadsafe(self._loop.stop)
                # self._loop_thread.join()
                # self._loop = None
                # self._loop_thread = None
                # self._queue = None
                # self._started_process = False

        return results

    @torch.no_grad()
    async def _handle_request(self, input_state):
        # instead of using prompt_idx, future_id is used as position to get context for postprocessing
        single_idx, single_attention_mask, single_position_ids, vllm_input, updated_sampling_param, meta_info, is_validate, non_tensor_batch, do_sample, idx_device, position_ids_device, position_ids_dim, attention_mask_dtype = input_state
        _, output = await self.generate_sequence_task(0, vllm_input, updated_sampling_param)
        # Process output
        response = []
        log_probs = []
        for sample_id in range(len(output.outputs)):
            response.append(output.outputs[sample_id].token_ids)
            if self.config.enable_log_prob and \
                hasattr(output.outputs[sample_id], 'logprobs') and \
                output.outputs[sample_id].logprobs is not None:
                log_prob_list = []
                for log_prob in output.outputs[sample_id].logprobs:
                    log_prob_list.append(next(iter(log_prob.values())).logprob)
                log_probs.append(log_prob_list)
            else:
                log_probs.append([0.0] * len(output.outputs[sample_id].token_ids))

        response = pad_2d_list_to_length(response, self.pad_token_id,
                                        max_length=self.config.response_length).to(idx_device)
        log_probs = pad_2d_list_to_length(log_probs, 0.0,
                                        max_length=self.config.response_length).to(idx_device)
        
        # Handle multiple samples per prompt when n > 1 and sampling
        if self.config.n > 1 and do_sample and not meta_info.get('agent_rollout', False):
            single_idx = _repeat_interleave(single_idx, self.sampling_params.n)
            single_attention_mask = _repeat_interleave(single_attention_mask, self.sampling_params.n)
            single_position_ids = _repeat_interleave(single_position_ids, self.sampling_params.n)
            # Create interleaved non_tensor_batch for this subset
            for key, val in non_tensor_batch.items():
                # Get single value and repeat n times
                non_tensor_batch[key] = _repeat_interleave(val, self.sampling_params.n)

        seq = torch.cat([single_idx, response], dim=-1)
        
        response_length = response.size(1)
        delta_position_id = torch.arange(1, response_length + 1, device=position_ids_device)
        delta_position_id = delta_position_id.unsqueeze(0).repeat(response.size(0), 1)
        if position_ids_dim == 3:  # qwen2vl mrope
            delta_position_id = delta_position_id.view(response.size(0), 1, -1).expand(response.size(0), 3, -1)
        
        response_position_ids = single_position_ids[:, -1:] + delta_position_id
        position_ids_out = torch.cat([single_position_ids, response_position_ids], dim=-1)
        response_attention_mask = get_response_mask(response_id=response, eos_token=meta_info['eos_token_id'], dtype=attention_mask_dtype)
        attention_mask_out = torch.cat((single_attention_mask, response_attention_mask), dim=-1)

        batch = TensorDict(
            {
                'prompts': single_idx,
                'responses': response,
                'input_ids': seq,
                'attention_mask': attention_mask_out,
                'position_ids': position_ids_out
            },
            batch_size=response.size(0))
        if self.config.enable_log_prob:
            batch['old_log_probs'] = log_probs
        
        
        if self.reward_fn is not None and not is_validate:
            init_batch = DataProto(
                batch=batch,
                non_tensor_batch=non_tensor_batch,
                meta_info=meta_info
            )
            reward_tensor = self.reward_fn(init_batch)
            batch['token_level_scores'] = reward_tensor
        
        result = DataProto(
            batch=batch,
            non_tensor_batch=non_tensor_batch,
            meta_info=meta_info
        )
        
        return result


class vLLMAsyncRollout:
    """vLLMAsyncRollout is a thin wrapper of WorkerWrapperBase,
    which is engine in single worker process.
    """

    def __init__(self, *args, **kwargs):
        # Engine is deferred to be initialized in init_worker
        self.inference_engine: WorkerWrapperBase = None
        self.sharding_manager = None
        self.is_sleep = False

    def init_worker(self, all_kwargs: List[Dict[str, Any]]):
        """Initialize worker engine."""
        all_kwargs[0]["rank"] = int(os.environ["RANK"])
        all_kwargs[0]["local_rank"] = 0

        self.vllm_config = all_kwargs[0]["vllm_config"]
        self.inference_engine = WorkerWrapperBase(vllm_config=self.vllm_config)
        self.inference_engine.init_worker(all_kwargs)

    def load_model(self, *args, **kwargs):
        self.inference_engine.load_model(*args, **kwargs)

        # inference engine is intialized now, update sharding manager
        self.sharding_manager.inference_engine = self.inference_engine
        self.sharding_manager.model_runner = self.inference_engine.worker.model_runner

    def sleep(self, *args, **kwargs):
        """Offload model weights and discard kv cache."""
        if self.is_sleep:
            return
        self.sharding_manager.__exit__(None, None, None)
        self.is_sleep = True

    def wake_up(self, *args, **kwargs):
        """Load model weights and build kv cache."""
        if not self.is_sleep:
            return
        self.sharding_manager.__enter__()  # pylint: disable=C2801
        self.is_sleep = False

    def execute_method(self, method: Union[str, bytes], *args, **kwargs):
        if method == "init_worker":
            return self.init_worker(*args, **kwargs)
        elif method == "load_model":
            return self.load_model(*args, **kwargs)
        elif method == "sleep":
            return self.sleep(*args, **kwargs)
        elif method == "wake_up":
            return self.wake_up(*args, **kwargs)
        else:
            return self.inference_engine.execute_method(method, *args, **kwargs)<|MERGE_RESOLUTION|>--- conflicted
+++ resolved
@@ -146,11 +146,6 @@
             else:
                 vllm_ps.initialize_model_parallel(tensor_model_parallel_size=tensor_parallel_size)
 
-<<<<<<< HEAD
-        # assert model_hf_config.max_position_embeddings >= config.prompt_length + config.response_length, \
-        #     "model context length should be greater than total sequence length"
-
-=======
         rope_scaling_config = getattr(model_hf_config, 'rope_scaling', None)
         if not rope_scaling_config:
             max_position_embeddings = None
@@ -162,7 +157,6 @@
                 raise ValueError("max_position_embeddings not found in model_hf_config")
 
             assert max_position_embeddings >= config.prompt_length + config.response_length, "model context length should be greater than total sequence length"
->>>>>>> 8970cb05
 
         max_model_len = int(config.max_model_len or config.prompt_length + config.response_length)
 
