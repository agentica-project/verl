# Copyright 2024 Bytedance Ltd. and/or its affiliates
#
# Licensed under the Apache License, Version 2.0 (the "License");
# you may not use this file except in compliance with the License.
# You may obtain a copy of the License at
#
#     http://www.apache.org/licenses/LICENSE-2.0
#
# Unless required by applicable law or agreed to in writing, software
# distributed under the License is distributed on an "AS IS" BASIS,
# WITHOUT WARRANTIES OR CONDITIONS OF ANY KIND, either express or implied.
# See the License for the specific language governing permissions and
# limitations under the License.
"""
The vllm_rollout that can be applied in different backend
When working with FSDP:
- Use DTensor weight loader (recommended) or HF weight loader
- Utilize state_dict from the FSDP to synchronize the weights among tp ranks in vLLM
When working with Megatron:
- Use Megatron weight loader
- During training, only the current pp stage holds the parameters
- Before inference, broadcast the parameters of the current pp rank to all other pp ranks (all pp ranks holds all the parameters)
- Bind the parameters to the inference engine
- Do inference in tp. pp is treated as additional dp
- After inference, all the parameters that doesn't belong to this pp rank is freed.
"""
import copy
import os
import numpy as np
from typing import List
from contextlib import contextmanager
from copy import deepcopy
from types import SimpleNamespace
from typing import AsyncGenerator, Generator, List, Tuple, TypeVar, Union
import asyncio
import numpy as np
import torch
import torch.distributed
import uuid
from omegaconf import DictConfig
from tensordict import TensorDict

from rllm.environments.tools import PythonInterpreter, ToolCaller
from torch import nn
from typing import Any, Dict, Union
from verl import DataProto
from verl.third_party.vllm import vllm_version
from verl.utils.torch_functional import get_eos_mask, pad_2d_list_to_length
from verl.workers.rollout.base import BaseRollout
from verl.workers.rollout.vllm_rollout.utils import run_async_generator

from vllm import AsyncLLMEngine, LLM, SamplingParams, TokensPrompt
from vllm.distributed import parallel_state as vllm_ps
from vllm.engine.arg_utils import AsyncEngineArgs
from vllm.outputs import RequestOutput

# Set very long timeout to effectively disable it
os.environ['VLLM_ENGINE_ITERATION_TIMEOUT_S'] = '1000000000'  # 1e9 seconds

# TODO
# 1. support pp in vllm
# 2. passing tokenizer is not necessary? no encoding/decoding is happending here
# 3. simplify init logics
# NOTE(sgm): add for verl. We can optimize it by making the dataloader yield List[int] without padding.
def _pre_process_inputs(pad_token_id, prompt_token_ids: torch.Tensor) -> List[int]:
    # remove the left padding in the prompt token_id
    # pad_token_id = self.llm_engine.tokenizer.pad_token_id if self.llm_engine.tokenizer.pad_token_id is not None else self.llm_engine.tokenizer.eos_token_id
    non_pad_index = torch.nonzero(prompt_token_ids != pad_token_id, as_tuple=False)[0][0]
    token_ids = prompt_token_ids[non_pad_index:].tolist()
    return token_ids

def _repeat_interleave(value: Union[torch.Tensor, np.ndarray], repeats: int) -> Union[torch.Tensor, List[Any]]:
    if isinstance(value, torch.Tensor):
        return value.repeat_interleave(repeats, dim=0)
    else:
        return np.repeat(value, repeats, axis=0)


# Monkey patch for AsyncLLMEngine to support sleep and wakeup operations.
def sleep(self, level: int = 1):
        """
        Put the engine to sleep. The engine should not process any requests.
        The caller should guarantee that no requests are being processed
        during the sleep period, before `wake_up` is called.

        :param level: The sleep level. Level 1 sleep will offload the model 
            weights and discard the kv cache. The content of kv cache is 
            forgotten. Level 1 sleep is good for sleeping and waking up the 
            engine to run the same model again. The model weights are backed 
            up in CPU memory. Please make sure there's enough CPU memory to 
            store the model weights. Level 2 sleep will discard both the model 
            weights and the kv cache. The content of both the model weights 
            and kv cache is forgotten. Level 2 sleep is good for sleeping and 
            waking up the engine to run a different model or update the model, 
            where previous model weights are not needed. It reduces CPU memory 
            pressure.
        """
        self.engine.reset_prefix_cache()
        self.engine.sleep(level=level)

def wake_up(self):
    """
    Wake up the engine from sleep mode. See the :meth:`sleep` method
    for more details."""
    self.engine.wake_up()

AsyncLLMEngine.sleep = sleep
AsyncLLMEngine.wake_up = wake_up

class vLLMRollout(BaseRollout):

    def __init__(self, model_path: str, config: DictConfig, tokenizer, model_hf_config, reward_fn, val_reward_fn, **kwargs):
        """A vLLM rollout. It requires the module is supported by the vllm.

        Args:
            module: module here follows huggingface APIs
            config: DictConfig
            tokenizer: the task/model tokenizer
            model_hf_config: the huggingface config to initiallize the generating model in vllm
            **kwargs: train_tp, for Megatron Backend to initialize hybrid engine (zero redundancy) process group
        """
        
        super().__init__()
        self.config = config
        assert not (not config.enforce_eager and config.free_cache_engine), \
            "disable CUDA graph (enforce_eager = False) if free cache engine"

        tensor_parallel_size = self.config.get('tensor_model_parallel_size', 1)
        assert tensor_parallel_size <= torch.distributed.get_world_size(), \
            "tensor parallel size should be less than or equal to the world size"
        max_num_batched_tokens = self.config.get('max_num_batched_tokens', 8192)
        
        self.reward_fn = reward_fn
        self.val_reward_fn = val_reward_fn
        
        if kwargs.get('train_tp', None) is not None:
            # deployed with megatron
            os.environ['CUDA_TIMER_STREAM_KAFKA_ENABLE'] = '0'
            os.environ['MEGATRON_IMPORT_TIMERS'] = '0'
            train_tp = kwargs.get('train_tp', None)
            num_tp_per_train_tp = train_tp // tensor_parallel_size
            vllm_ps.initialize_parallel_state(tensor_model_parallel_size=tensor_parallel_size,
                                              num_tp_per_train_tp=num_tp_per_train_tp)

        assert model_hf_config.max_position_embeddings >= config.prompt_length + config.response_length, \
            "model context length should be greater than total sequence length"

        if config.async_engine:
            self.inference_engine = AsyncLLMEngine.from_engine_args(
                AsyncEngineArgs(
                    model=model_path,
                    enable_sleep_mode=True,
                    tensor_parallel_size=tensor_parallel_size,
                    distributed_executor_backend="external_launcher",
                    dtype=config.dtype,
                    enforce_eager=config.enforce_eager,
                    gpu_memory_utilization=config.gpu_memory_utilization,
                    disable_custom_all_reduce=True,
                    skip_tokenizer_init=False,
                    max_model_len=config.prompt_length + config.response_length,
                    disable_log_stats=config.disable_log_stats,
                    max_num_batched_tokens=max_num_batched_tokens,
                    enable_chunked_prefill=config.enable_chunked_prefill,
                    enable_prefix_caching=True
                )
            )
        else:     
            self.inference_engine = LLM(
                model=model_path,
                enable_sleep_mode=True,
                tensor_parallel_size=tensor_parallel_size,
                distributed_executor_backend="external_launcher",
                dtype=config.dtype,
                enforce_eager=config.enforce_eager,
                gpu_memory_utilization=config.gpu_memory_utilization,
                disable_custom_all_reduce=True,
                skip_tokenizer_init=False,
                max_model_len=config.prompt_length + config.response_length,
                disable_log_stats=config.disable_log_stats,
                max_num_batched_tokens=max_num_batched_tokens,
                enable_chunked_prefill=config.enable_chunked_prefill,
                enable_prefix_caching=True,
            )
        # Offload vllm model to reduce peak memory usage
        self.inference_engine.sleep(level=1)

        kwargs = dict(
            n=1,
            logprobs=0,  # can be set to 0 and let actor to recompute
            max_tokens=config.response_length,
        )

        # # we may detokenize the result all together later
        if vllm_version != '0.3.1':
            kwargs['detokenize'] = False

        # supporting adding any sampling params from the config file
        for k in config.keys():
            if hasattr(SamplingParams(), str(k)):
                kwargs[k] = config.get(k)

        print(f"kwargs: {kwargs}")
        self.sampling_params = SamplingParams(**kwargs)

        self.pad_token_id = tokenizer.pad_token_id
        self.tokenizer = tokenizer
<<<<<<< HEAD
=======
        self.interpreter = PythonInterpreter(n_sandboxes=2)
        self.tool_caller = ToolCaller(tools=[self.interpreter], parser_type="python")

    async def generate_sequence_task(self, idx: int, prompt_tokens: Union[Dict[str, Any], List[int]], sampling_params: SamplingParams = None) -> Tuple[int, RequestOutput]:
        """Generate a sequence asynchronously using vLLM.
        
        This method creates an asynchronous task for generating text from the given prompt tokens.
        It streams the outputs and returns the final result along with the original prompt index.
        
        Args:
            idx: The index of the prompt in the original batch
            prompt_tokens: List of token IDs representing the input prompt
            sampling_params: Optional custom sampling parameters, defaults to self.sampling_params
            
        Returns:
            tuple: (idx, last_output) where idx is the original prompt index and 
                  last_output contains the generated sequence and related information
        """
        if sampling_params is None:
            sampling_params = self.sampling_params
        if isinstance(prompt_tokens, list):
            prompt_tokens = {'prompt_token_ids': prompt_tokens}
        task = self.inference_engine.generate(
                    prompt=TokensPrompt(**prompt_tokens),
                    sampling_params=sampling_params,
                    request_id=str(uuid.uuid4()),
        )
        async for output in task:
            last_output = output
        return idx, last_output
>>>>>>> 5611b5d4

    @contextmanager
    def update_sampling_params(self, **kwargs):
        # update sampling params
        old_sampling_params_args = {}
        if kwargs:
            for key, value in kwargs.items():
                if hasattr(self.sampling_params, key):
                    old_value = getattr(self.sampling_params, key)
                    old_sampling_params_args[key] = old_value
                    setattr(self.sampling_params, key, value)
        yield
        # roll back to previous sampling params
        # if len(old_sampling_params_args):
        for key, value in old_sampling_params_args.items():
            setattr(self.sampling_params, key, value)

    @torch.no_grad()
    def generate_sequences(self, prompts: DataProto, **kwargs) -> DataProto:
        # Handle async engine case
        if self.config.async_engine:
            outputs = []
            for output in self.generate_sequences_async(prompts):
                outputs.append(output)
            return DataProto.concat(outputs)
        # Rebuild vllm cache engine
        if vllm_version in ('0.3.1', '0.4.2', '0.5.4', '0.6.3') and self.config.free_cache_engine:
            self.inference_engine.init_cache_engine()

        idx = prompts.batch['input_ids']  # (bs, prompt_length)
        # left-padded attention_mask
        attention_mask = prompts.batch['attention_mask']
        position_ids = prompts.batch['position_ids']

        # used to construct attention_mask
        eos_token_id = prompts.meta_info['eos_token_id']

        batch_size = idx.size(0)

        non_tensor_batch = prompts.non_tensor_batch
        if 'raw_prompt_ids' not in non_tensor_batch:
            non_tensor_batch['raw_prompt_ids'] = np.array(
                [_pre_process_inputs(self.pad_token_id, idx[i]) for i in range(batch_size)], dtype=object)

        if batch_size != len(non_tensor_batch['raw_prompt_ids']):
            raise RuntimeError('vllm sharding manager is not work properly.')

        if 'multi_modal_data' in non_tensor_batch:
            vllm_inputs = []
            for raw_prompt_ids, multi_modal_data in zip(non_tensor_batch.pop('raw_prompt_ids'),
                                                        non_tensor_batch.pop('multi_modal_data')):
                vllm_inputs.append({'prompt_token_ids': raw_prompt_ids, 'multi_modal_data': multi_modal_data})
        else:
            vllm_inputs = [{
                'prompt_token_ids': raw_prompt_ids
            } for raw_prompt_ids in non_tensor_batch.pop('raw_prompt_ids')]

        do_sample = prompts.meta_info.get('do_sample', True)
        is_validate = prompts.meta_info.get('validate', False)
        if not do_sample:
            kwargs = {
                'best_of': 1,
                'top_p': 1.0,
                'top_k': -1,
                'min_p': 0.0,
                'temperature': 0,
                'n': 1  # if greedy, only 1 response
            }
<<<<<<< HEAD

        if prompts.meta_info.get('agent_rollout', False):
            kwargs['n'] = 1

        is_validation = False
        if prompts.meta_info.get('val_temperature', None):
            kwargs['temperature'] = prompts.meta_info['val_temperature']
            is_validation = True
        
=======
        
        if is_validate:
            # TODO: try **
            kwargs.update({
                'top_k': self.config.val_kwargs.top_k,
                'top_p': self.config.val_kwargs.top_p,
                'temperature': self.config.val_kwargs.temperature,
                'n': 1,  # if validate, already repeat in ray_trainer
            })

>>>>>>> 5611b5d4
        # users can customize different sampling_params at different run
        with self.update_sampling_params(**kwargs):
            outputs = self.inference_engine.generate(
                prompts=vllm_inputs,  # because we have already convert it to prompt token id
                sampling_params=self.sampling_params,
                use_tqdm=False)
        
        # Extract token IDs and log probabilities
        response = []
        log_probs = []
        for output in outputs:
            for sample_id in range(len(output.outputs)):
                response.append(output.outputs[sample_id].token_ids)
                if self.config.vllm_log_prob and hasattr(output.outputs[sample_id], 'logprobs') and output.outputs[sample_id].logprobs is not None:
                    # Directly use the list of floats returned by vLLM
                    log_prob_list = []
                    for log_prob in output.outputs[sample_id].logprobs:
                        log_prob_list.append(next(iter(log_prob.values())).logprob)
                    log_probs.append(log_prob_list)
                else:
                    log_probs.append([0.0] * len(output.outputs[sample_id].token_ids))
        response = pad_2d_list_to_length(response, self.pad_token_id,
                                         max_length=self.config.response_length).to(idx.device)
        if self.config.vllm_log_prob:
            log_probs = pad_2d_list_to_length(log_probs, 0.0,
                                            max_length=self.config.response_length).to(idx.device)

        non_tensor_batch = deepcopy(prompts.non_tensor_batch)
<<<<<<< HEAD
        if self.config.n > 1 and do_sample and not prompts.meta_info.get('agent_rollout', False):
            idx = idx.repeat_interleave(self.config.n, dim=0)
            attention_mask = attention_mask.repeat_interleave(self.config.n, dim=0)
            position_ids = position_ids.repeat_interleave(self.config.n, dim=0)
            batch_size = batch_size * self.config.n
=======
        if self.sampling_params.n > 1 and do_sample:
            idx = _repeat_interleave(idx, self.sampling_params.n)
            attention_mask = _repeat_interleave(attention_mask, self.sampling_params.n)
            position_ids = _repeat_interleave(position_ids, self.sampling_params.n)
            batch_size = batch_size * self.sampling_params.n
>>>>>>> 5611b5d4
            # Create interleaved non_tensor_batch
            non_tensor_batch = {}
            for key, val in prompts.non_tensor_batch.items():
                # Repeat each element n times (interleaved)
                non_tensor_batch[key] = _repeat_interleave(val, self.sampling_params.n)

        seq = torch.cat([idx, response], dim=-1)

        response_length = response.size(1)
        delta_position_id = torch.arange(1, response_length + 1, device=position_ids.device)
        delta_position_id = delta_position_id.unsqueeze(0).expand(batch_size, -1)
        if position_ids.dim() == 3:  # qwen2vl mrope
            delta_position_id = delta_position_id.view(batch_size, 1, -1).expand(batch_size, 3, -1)

        # TODO(sgm): fix position_ids on right_pad
        # prompt: left pad + response: right pad
        # attention_mask: [0,0,0,0,1,1,1,1, | 1,1,1,0,0,0,0,0]
        # position_ids:   [0,0,0,0,0,1,2,3, | 4,5,6,7,8,9,10,11]
        response_position_ids = position_ids[:, -1:] + delta_position_id
        position_ids = torch.cat([position_ids, response_position_ids], dim=-1)
        response_attention_mask = get_eos_mask(response_id=response, eos_token=eos_token_id, dtype=attention_mask.dtype)
        attention_mask = torch.cat((attention_mask, response_attention_mask), dim=-1)

        # all the tp ranks should contain the same data here. data in all ranks are valid
        batch = TensorDict(
            {
                'prompts': idx,
                'responses': response,
                'input_ids': seq,
                'attention_mask': attention_mask,
                'position_ids': position_ids
            },
            batch_size=batch_size)
        if self.config.vllm_log_prob:
            batch['old_log_probs'] = log_probs
        
        # free vllm cache engine
        if vllm_version in ('0.3.1', '0.4.2', '0.5.4', '0.6.3') and self.config.free_cache_engine:
            self.inference_engine.free_cache_engine()
        
        if self.reward_fn is not None and not is_validate:
            init_batch = DataProto(
                batch=batch,
                non_tensor_batch=non_tensor_batch,
                meta_info=prompts.meta_info
            )
            reward_tensor = self.reward_fn(init_batch)
            batch['token_level_scores'] = reward_tensor
        
        return DataProto(
            batch=batch,
            non_tensor_batch=non_tensor_batch,
            meta_info=prompts.meta_info
        )

    @torch.no_grad()
    def generate_sequences_async(self, prompts: DataProto, **kwargs):
        """Generator function that yields outputs as they complete (may be out of order).
        
        Args:
            prompts: DataProto containing the input prompts
            **kwargs: Additional arguments to modify sampling parameters
        
        Yields:
            tuple: (prompt_idx, DataProto) containing the original prompt index and its generated sequence
        """
        assert self.config.async_engine, "generate_sequences_async requires async_engine=True"
        # rebuild vllm cache engine
        if vllm_version in ('0.3.1', '0.4.2', '0.5.4', '0.6.3') and self.config.free_cache_engine:
            self.inference_engine.init_cache_engine()

        idx = prompts.batch['input_ids']
        attention_mask = prompts.batch['attention_mask']
        position_ids = prompts.batch['position_ids']
        eos_token_id = prompts.meta_info['eos_token_id']

        batch_size = idx.size(0)
        non_tensor_batch = prompts.non_tensor_batch
        if 'raw_prompt_ids' not in non_tensor_batch:
            non_tensor_batch['raw_prompt_ids'] = np.array(
                [_pre_process_inputs(self.pad_token_id, idx[i]) for i in range(batch_size)], dtype=object)

        if batch_size != len(non_tensor_batch['raw_prompt_ids']):
            raise RuntimeError('vllm sharding manager is not work properly.')

        if 'multi_modal_data' in non_tensor_batch:
            vllm_inputs = []
            for raw_prompt_ids, multi_modal_data in zip(non_tensor_batch.pop('raw_prompt_ids'),
                                                        non_tensor_batch.pop('multi_modal_data')):
                vllm_inputs.append({'prompt_token_ids': raw_prompt_ids, 'multi_modal_data': multi_modal_data})
        else:
            vllm_inputs = [{
                'prompt_token_ids': raw_prompt_ids
            } for raw_prompt_ids in non_tensor_batch.pop('raw_prompt_ids')]

        do_sample = prompts.meta_info.get('do_sample', True)
        is_validate = prompts.meta_info.get('validate', False)
        if not do_sample:
            kwargs = {
                'best_of': 1,
                'top_p': 1.0,
                'top_k': -1,
                'min_p': 0.0,
                'temperature': 0,
                'n': 1  # if greedy, only 1 response
            }
<<<<<<< HEAD
            
        if prompts.meta_info.get('agent_rollout', False):
            kwargs['n'] = 1

        is_validation = False
        if prompts.meta_info.get('val_temperature', None):
            kwargs['temperature'] = prompts.meta_info['val_temperature']
            is_validation = True
=======
        
        if is_validate:
            # TODO: try **
            kwargs.update({
                'top_k': self.config.val_kwargs.top_k,
                'top_p': self.config.val_kwargs.top_p,
                'temperature': self.config.val_kwargs.temperature,
                'n': 1,  # if validate, already repeat in ray_trainer
            })
>>>>>>> 5611b5d4


        updated_sampling_params = deepcopy(self.sampling_params)
        for key, value in kwargs.items():
            if hasattr(updated_sampling_params, key):
                setattr(updated_sampling_params, key, value)

        async def _async_generate():
            # Create all tasks
            tasks = [
                self.generate_sequence_task(prompt_idx, vllm_inputs[prompt_idx], updated_sampling_params) for prompt_idx in range(batch_size)
            ]
            for completed_task in asyncio.as_completed(tasks):
                prompt_idx, output = await completed_task
                
                # Process output
                response = []
                log_probs = []
                for sample_id in range(len(output.outputs)):
                    response.append(output.outputs[sample_id].token_ids)
                    if self.config.vllm_log_prob and \
                        hasattr(output.outputs[sample_id], 'logprobs') and \
                        output.outputs[sample_id].logprobs is not None:
                        log_prob_list = []
                        for log_prob in output.outputs[sample_id].logprobs:
                            log_prob_list.append(next(iter(log_prob.values())).logprob)
                        log_probs.append(log_prob_list)
                    else:
                        log_probs.append([0.0] * len(output.outputs[sample_id].token_ids))

                response = pad_2d_list_to_length(response, self.pad_token_id,
                                               max_length=self.config.response_length).to(idx.device)
                log_probs = pad_2d_list_to_length(log_probs, 0.0,
                                               max_length=self.config.response_length).to(idx.device)

                # Process single sequence
                single_idx = idx[prompt_idx:prompt_idx+1]
                single_attention_mask = attention_mask[prompt_idx:prompt_idx+1]
                single_position_ids = position_ids[prompt_idx:prompt_idx+1]
                non_tensor_batch = {}
                for key, val in prompts.non_tensor_batch.items():
                    # Get single value and repeat n times
                    single_val = val[prompt_idx:prompt_idx+1]
                    non_tensor_batch[key] = single_val
                # Handle multiple samples per prompt when n > 1 and sampling
<<<<<<< HEAD
                if self.config.n > 1 and do_sample and not prompts.meta_info.get('agent_rollout', False):
                    single_idx = single_idx.repeat_interleave(self.config.n, dim=0)
                    single_attention_mask = single_attention_mask.repeat_interleave(self.config.n, dim=0)
                    single_position_ids = single_position_ids.repeat_interleave(self.config.n, dim=0)
=======
                if self.config.n > 1 and do_sample:
                    single_idx = _repeat_interleave(single_idx, self.sampling_params.n)
                    single_attention_mask = _repeat_interleave(single_attention_mask, self.sampling_params.n)
                    single_position_ids = _repeat_interleave(single_position_ids, self.sampling_params.n)
>>>>>>> 5611b5d4
                    # Create interleaved non_tensor_batch for this subset
                    for key, val in non_tensor_batch.items():
                        # Get single value and repeat n times
                        non_tensor_batch[key] = _repeat_interleave(val, self.sampling_params.n)

                seq = torch.cat([single_idx, response], dim=-1)
                
                response_length = response.size(1)
                delta_position_id = torch.arange(1, response_length + 1, device=position_ids.device)
                delta_position_id = delta_position_id.unsqueeze(0).repeat(response.size(0), 1)
                if position_ids.dim() == 3:  # qwen2vl mrope
                    delta_position_id = delta_position_id.view(response.size(0), 1, -1).expand(response.size(0), 3, -1)
                
                response_position_ids = single_position_ids[:, -1:] + delta_position_id
                position_ids_out = torch.cat([single_position_ids, response_position_ids], dim=-1)
                response_attention_mask = get_eos_mask(response_id=response, eos_token=eos_token_id, dtype=attention_mask.dtype)
                attention_mask_out = torch.cat((single_attention_mask, response_attention_mask), dim=-1)

                batch = TensorDict(
                    {
                        'prompts': single_idx,
                        'responses': response,
                        'input_ids': seq,
                        'attention_mask': attention_mask_out,
                        'position_ids': position_ids_out
                    },
                    batch_size=response.size(0))
                if self.config.vllm_log_prob:
                    batch['old_log_probs'] = log_probs
                
                
                if self.reward_fn is not None and not is_validate:
                    init_batch = DataProto(
                        batch=batch,
                        non_tensor_batch=non_tensor_batch,
                        meta_info=prompts.meta_info
                    )
                    reward_tensor = self.reward_fn(init_batch)
                    batch['token_level_scores'] = reward_tensor
                
                yield DataProto(
                    batch=batch,
                    non_tensor_batch=non_tensor_batch,
                    meta_info=prompts.meta_info
                )

        # Create new event loop for this generator
        for generated_seq in run_async_generator(_async_generate):
            yield generated_seq

        # free vllm cache engine
        if vllm_version in ('0.3.1', '0.4.2', '0.5.4', '0.6.3') and self.config.free_cache_engine:
            self.inference_engine.free_cache_engine()
        return None


    @torch.no_grad()
    def generate_sequences_async_tool(self, prompts: DataProto, **kwargs):
        """Generator function that yields outputs as they complete (may be out of order).
        
        Args:
            prompts: DataProto containing the input prompts
            **kwargs: Additional arguments to modify sampling parameters
        
        Yields:
            tuple: (prompt_idx, DataProto) containing the original prompt index and its generated sequence
        """
        assert self.config.async_engine, "generate_sequences_async_tool requires `async_engine=True`"

        tool_stop_tokens = ["```\n\n"]
        tool_start_tokens = ["```python"]

        tool_response_start_tokens = ["```output\n"]
        tool_response_stop_tokens = ["\n```\n"]
        # rebuild vllm cache engine
        if vllm_version in ('0.3.1', '0.4.2', '0.5.4', '0.6.3') and self.config.free_cache_engine:
            self.inference_engine.init_cache_engine()

        idx = prompts.batch['input_ids']
        attention_mask = prompts.batch['attention_mask']
        position_ids = prompts.batch['position_ids']
        eos_token_id = prompts.meta_info['eos_token_id']

        batch_size = idx.size(0)

        non_tensor_batch = prompts.non_tensor_batch
        if 'raw_prompt_ids' not in non_tensor_batch:
            non_tensor_batch['raw_prompt_ids'] = np.array(
                [_pre_process_inputs(self.pad_token_id, idx[i]) for i in range(batch_size)], dtype=object)

        if batch_size != len(non_tensor_batch['raw_prompt_ids']):
            raise RuntimeError('vllm sharding manager is not work properly.')

        if 'multi_modal_data' in non_tensor_batch:
            vllm_inputs = []
            for raw_prompt_ids, multi_modal_data in zip(non_tensor_batch.pop('raw_prompt_ids'),
                                                        non_tensor_batch.pop('multi_modal_data')):
                vllm_inputs.append({'prompt_token_ids': raw_prompt_ids, 'multi_modal_data': multi_modal_data})
        else:
            vllm_inputs = [{
                'prompt_token_ids': raw_prompt_ids
            } for raw_prompt_ids in non_tensor_batch.pop('raw_prompt_ids')]

        do_sample = prompts.meta_info.get('do_sample', True)
        is_validate = prompts.meta_info.get('validate', False)
        if not do_sample:
            kwargs = {
                'best_of': 1,
                'top_p': 1.0,
                'top_k': -1,
                'min_p': 0.0,
                'temperature': 0,
                'n': 1  # if greedy, only 1 response
            }
        
        if is_validate:
            # TODO: try **
            kwargs.update({
                'top_k': self.config.val_kwargs.top_k,
                'top_p': self.config.val_kwargs.top_p,
                'temperature': self.config.val_kwargs.temperature,
                'n': 1,  # if validate, already repeat in ray_trainer
            })

        updated_sampling_params = deepcopy(self.sampling_params)
        for key, value in kwargs.items():
            if hasattr(updated_sampling_params, key):
                setattr(updated_sampling_params, key, value)
        # Helper function to call tools
        async def _apply_tool(tool_call, id=None):
            # if id is not None:
            #     tool_call["parameters"]["id"] = id
            # tool_call_result = await self.tool_caller(tool_call["name"], tool_call["parameters"])
            # return tool_call_result
            from rllm.rewards.code_utils.livecodebench import run_code
            tool_call_result = run_code(tool_call["parameters"]["code"])
            return {"content": tool_call_result}

        # Main function to process single prompt
        async def _generate_single_prompt_vectorized(prompt_idx: int, vllm_inputs: List[Dict[str, Any]]):
            """Process a single prompt with potential tool calls."""
            prompt_tokens = list(vllm_inputs[prompt_idx]['prompt_token_ids'])
            max_token_limit = self.config.response_length + len(prompt_tokens)
            max_response_token_limit = self.config.response_length 
       
            # Treat each generation indpendently by creating self.config.n independent generations.
            updated_local_sampling_params = deepcopy(updated_sampling_params)
            updated_local_sampling_params.stop = tool_stop_tokens
            updated_local_sampling_params.include_stop_str_in_output = True
            updated_local_sampling_params.n = 1
            updated_local_sampling_params.detokenize = True

            n_rollouts = self.config.n
            if is_validate:
                # validation data is already repeated in the outer loop
                n_rollouts = 1

            all_prompt_tokens: List[List[int]] = [copy.deepcopy(prompt_tokens) for _ in range(n_rollouts)]
            all_tokens = copy.deepcopy(all_prompt_tokens)    
            all_log_probs: List[List[float]] = [[] for _ in range(n_rollouts)]
            all_tool_call_masks: List[List[int]] = [[] for _ in range(n_rollouts)]
            all_dones = [False for _ in range(n_rollouts)]
            all_tool_call_counts = [0 for _ in range(n_rollouts)]
            has_tool_calls = [False for _ in range(n_rollouts)]  

            for _ in range(self.config.max_tool_calls):
                updated_local_sampling_params.max_tokens = max_token_limit - min([len(t) for idx,t in enumerate(all_tokens) if not all_dones[idx]])
                print(updated_local_sampling_params.max_tokens)
                gathered_outputs = await asyncio.gather(*[self.generate_sequence_task(idx, all_tokens[idx], updated_local_sampling_params) \
                                                          for idx in range(n_rollouts) if not all_dones[idx]])
        
                for gen_idx, gen_output in gathered_outputs:
                    output = gen_output.outputs[0]
                    cur_token_ids = list(output.token_ids)
                    if hasattr(output, 'logprobs') and output.logprobs is not None:
                        cur_logprob = [next(iter(log_prob.values())).logprob 
                                        for log_prob in output.logprobs]
                    else:
                        cur_logprob = [0.0] * len(output.token_ids)

                    cur_text = self.tokenizer.decode(cur_token_ids)
                    tool_calls = self.tool_caller.parse_tool_calls(cur_text)                    

                    if len(tool_calls) > 0:
                        tool_call = tool_calls[-1]
                        toolcall_result = await _apply_tool(tool_call)
                        if not isinstance(toolcall_result['content'], str):
                            # Timeout can return a Tuple
                            toolcall_result['content'] = str(toolcall_result['content'])
                        toolcall_result_with_special_token = "\n" + tool_response_start_tokens[0] + toolcall_result['content'] + tool_response_stop_tokens[0]
                        result_tokens = self.tokenizer.encode(toolcall_result_with_special_token, add_special_tokens=False)
                        result_tokens = list(result_tokens)
                        
                        # Update running statistics.
                        all_tokens[gen_idx].extend(cur_token_ids + result_tokens)
                        all_log_probs[gen_idx].extend(cur_logprob)
                        all_log_probs[gen_idx].extend([0.0] * (len(result_tokens)))
                        all_tool_call_masks[gen_idx].extend([1] * (len(cur_token_ids)))
                        all_tool_call_masks[gen_idx].extend([0] * (len(result_tokens)))
                        all_tool_call_counts[gen_idx] += 1
                        has_tool_calls[gen_idx] = True
                        if all_tool_call_counts[gen_idx] >= self.config.max_tool_calls:
                            all_dones[gen_idx] = True
                    else:
                        # Update running statistics.
                        all_tokens[gen_idx].extend(cur_token_ids)
                        all_log_probs[gen_idx].extend(cur_logprob)
                        all_tool_call_masks[gen_idx].extend([1] * (len(cur_token_ids)))
                        all_dones[gen_idx] = True

                    # If sequences has hit the max token limit, truncate the sequence and mark as done.
                    if len(all_tokens[gen_idx]) >= max_token_limit:
                        all_tokens[gen_idx] = all_tokens[gen_idx][:max_token_limit]
                        all_log_probs[gen_idx] = all_log_probs[gen_idx][:max_response_token_limit]
                        all_tool_call_masks[gen_idx] = all_tool_call_masks[gen_idx][:max_response_token_limit]
                        all_dones[gen_idx] = True
                # Break out of the loop if all generations have terminated.
                if all(all_dones):
                    break

            outputs = [
                SimpleNamespace(token_ids=tokens[len(prompt):], logprobs=probs, tool_call_mask=tool_call_mask, has_tool_call=has_tool_call)
                for tokens, probs, prompt, tool_call_mask, has_tool_call in zip(all_tokens, all_log_probs, all_prompt_tokens, all_tool_call_masks, has_tool_calls)
            ]
            final_output = SimpleNamespace(outputs=outputs)
            return prompt_idx, final_output

        async def _async_generate():
            # Create all tasks
            tasks = [
                _generate_single_prompt_vectorized(prompt_idx, vllm_inputs)
                for prompt_idx in range(batch_size)
            ]

            # Use as_completed to yield results as they finish
            for completed_task in asyncio.as_completed(tasks):
                prompt_idx, output = await completed_task
                # Finally, begin to post-process to return DataProto object.
                response = []
                log_probs = []
                tool_call_masks = []
                has_tool_calls = []
               
                for sample_id in range(len(output.outputs)):
                    response.append(output.outputs[sample_id].token_ids)
                    log_probs.append(output.outputs[sample_id].logprobs)
                    tool_call_masks.append(output.outputs[sample_id].tool_call_mask)
                    has_tool_calls.append(output.outputs[sample_id].has_tool_call)

                response = pad_2d_list_to_length(response, self.pad_token_id,
                                               max_length=self.config.response_length).to(idx.device)
                log_probs = pad_2d_list_to_length(log_probs, 0.0,
                                               max_length=self.config.response_length).to(idx.device)
                tool_call_masks = pad_2d_list_to_length(tool_call_masks, 0,
                                               max_length=self.config.response_length).to(idx.device)

                # Process single sequence
                single_idx = idx[prompt_idx:prompt_idx+1]
                single_attention_mask = attention_mask[prompt_idx:prompt_idx+1]
                single_position_ids = position_ids[prompt_idx:prompt_idx+1]
                non_tensor_batch = {}
                for key, val in prompts.non_tensor_batch.items():
                    # Get single value and repeat n times
                    single_val = val[prompt_idx:prompt_idx+1]
                    non_tensor_batch[key] = single_val

                # Handle multiple samples per prompt when n > 1 and sampling
                if self.config.n > 1 and do_sample:
                    single_idx = single_idx.repeat_interleave(self.config.n, dim=0)
                    single_attention_mask = single_attention_mask.repeat_interleave(self.config.n, dim=0)
                    single_position_ids = single_position_ids.repeat_interleave(self.config.n, dim=0)
                    # Create interleaved non_tensor_batch for this subset
                    for key, val in non_tensor_batch.items():
                        # Get single value and repeat n times
                        non_tensor_batch[key] = _repeat_interleave(val, self.sampling_params.n)

                # adding has_toolcall to the extra_info so that reward fn can assign bonus
                for i, info in enumerate(non_tensor_batch['extra_info']):
                    info['has_toolcall'] = has_tool_calls[i]


                seq = torch.cat([single_idx, response], dim=-1)
                
                response_length = response.size(1)
                delta_position_id = torch.arange(1, response_length + 1, device=position_ids.device)
                delta_position_id = delta_position_id.unsqueeze(0).repeat(response.size(0), 1)
                if position_ids.dim() == 3:  # qwen2vl mrope
                    delta_position_id = delta_position_id.view(response.size(0), 1, -1).expand(response.size(0), 3, -1)
                
                response_position_ids = single_position_ids[:, -1:] + delta_position_id
                position_ids_out = torch.cat([single_position_ids, response_position_ids], dim=-1)
                response_attention_mask = get_eos_mask(response_id=response, eos_token=eos_token_id, dtype=attention_mask.dtype)
                attention_mask_out = torch.cat((single_attention_mask, response_attention_mask), dim=-1)

                batch = TensorDict(
                    {
                        'prompts': single_idx,
                        'responses': response,
                        'input_ids': seq,
                        'attention_mask': attention_mask_out,
                        'position_ids': position_ids_out,
                        'tool_call_mask': tool_call_masks,
                    },
                    batch_size=response.size(0))

                if self.config.vllm_log_prob:
                    batch['old_log_probs'] = log_probs
                
                if self.reward_fn is not None and not is_validate:
                    init_batch = DataProto(
                        batch=batch,
                        non_tensor_batch=non_tensor_batch,
                        meta_info=prompts.meta_info
                    )
                    reward_tensor = self.reward_fn(init_batch)
                    batch['token_level_scores'] = reward_tensor
                
                yield DataProto(
                    batch=batch,
                    non_tensor_batch=non_tensor_batch,
                    meta_info=prompts.meta_info
                )

        # Create new event loop for this generator
        for generated_seq in run_async_generator(_async_generate):
            yield generated_seq

        # free vllm cache engine
        if vllm_version in ('0.3.1', '0.4.2', '0.5.4', '0.6.3') and self.config.free_cache_engine:
            self.inference_engine.free_cache_engine()
        return None<|MERGE_RESOLUTION|>--- conflicted
+++ resolved
@@ -204,8 +204,6 @@
 
         self.pad_token_id = tokenizer.pad_token_id
         self.tokenizer = tokenizer
-<<<<<<< HEAD
-=======
         self.interpreter = PythonInterpreter(n_sandboxes=2)
         self.tool_caller = ToolCaller(tools=[self.interpreter], parser_type="python")
 
@@ -236,7 +234,6 @@
         async for output in task:
             last_output = output
         return idx, last_output
->>>>>>> 5611b5d4
 
     @contextmanager
     def update_sampling_params(self, **kwargs):
@@ -305,18 +302,10 @@
                 'temperature': 0,
                 'n': 1  # if greedy, only 1 response
             }
-<<<<<<< HEAD
 
         if prompts.meta_info.get('agent_rollout', False):
             kwargs['n'] = 1
 
-        is_validation = False
-        if prompts.meta_info.get('val_temperature', None):
-            kwargs['temperature'] = prompts.meta_info['val_temperature']
-            is_validation = True
-        
-=======
-        
         if is_validate:
             # TODO: try **
             kwargs.update({
@@ -326,7 +315,6 @@
                 'n': 1,  # if validate, already repeat in ray_trainer
             })
 
->>>>>>> 5611b5d4
         # users can customize different sampling_params at different run
         with self.update_sampling_params(**kwargs):
             outputs = self.inference_engine.generate(
@@ -355,19 +343,11 @@
                                             max_length=self.config.response_length).to(idx.device)
 
         non_tensor_batch = deepcopy(prompts.non_tensor_batch)
-<<<<<<< HEAD
-        if self.config.n > 1 and do_sample and not prompts.meta_info.get('agent_rollout', False):
-            idx = idx.repeat_interleave(self.config.n, dim=0)
-            attention_mask = attention_mask.repeat_interleave(self.config.n, dim=0)
-            position_ids = position_ids.repeat_interleave(self.config.n, dim=0)
-            batch_size = batch_size * self.config.n
-=======
-        if self.sampling_params.n > 1 and do_sample:
+        if self.sampling_params.n > 1 and do_sample and not prompts.meta_info.get('agent_rollout', False):
             idx = _repeat_interleave(idx, self.sampling_params.n)
             attention_mask = _repeat_interleave(attention_mask, self.sampling_params.n)
             position_ids = _repeat_interleave(position_ids, self.sampling_params.n)
             batch_size = batch_size * self.sampling_params.n
->>>>>>> 5611b5d4
             # Create interleaved non_tensor_batch
             non_tensor_batch = {}
             for key, val in prompts.non_tensor_batch.items():
@@ -474,16 +454,9 @@
                 'temperature': 0,
                 'n': 1  # if greedy, only 1 response
             }
-<<<<<<< HEAD
             
         if prompts.meta_info.get('agent_rollout', False):
             kwargs['n'] = 1
-
-        is_validation = False
-        if prompts.meta_info.get('val_temperature', None):
-            kwargs['temperature'] = prompts.meta_info['val_temperature']
-            is_validation = True
-=======
         
         if is_validate:
             # TODO: try **
@@ -493,7 +466,6 @@
                 'temperature': self.config.val_kwargs.temperature,
                 'n': 1,  # if validate, already repeat in ray_trainer
             })
->>>>>>> 5611b5d4
 
 
         updated_sampling_params = deepcopy(self.sampling_params)
@@ -539,17 +511,10 @@
                     single_val = val[prompt_idx:prompt_idx+1]
                     non_tensor_batch[key] = single_val
                 # Handle multiple samples per prompt when n > 1 and sampling
-<<<<<<< HEAD
                 if self.config.n > 1 and do_sample and not prompts.meta_info.get('agent_rollout', False):
-                    single_idx = single_idx.repeat_interleave(self.config.n, dim=0)
-                    single_attention_mask = single_attention_mask.repeat_interleave(self.config.n, dim=0)
-                    single_position_ids = single_position_ids.repeat_interleave(self.config.n, dim=0)
-=======
-                if self.config.n > 1 and do_sample:
                     single_idx = _repeat_interleave(single_idx, self.sampling_params.n)
                     single_attention_mask = _repeat_interleave(single_attention_mask, self.sampling_params.n)
                     single_position_ids = _repeat_interleave(single_position_ids, self.sampling_params.n)
->>>>>>> 5611b5d4
                     # Create interleaved non_tensor_batch for this subset
                     for key, val in non_tensor_batch.items():
                         # Get single value and repeat n times
