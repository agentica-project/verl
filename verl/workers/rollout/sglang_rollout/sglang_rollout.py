--- conflicted
+++ resolved
@@ -28,10 +28,7 @@
 from __future__ import annotations
 from copy import deepcopy
 import os
-<<<<<<< HEAD
 from typing import Any, List, Union
-=======
->>>>>>> eda9f0e9
 import numpy as np
 from contextlib import contextmanager
 from typing import TYPE_CHECKING, List
@@ -189,14 +186,11 @@
             enable_memory_saver=True,
             base_gpu_id=0,
             gpu_id_step=1,
-<<<<<<< HEAD
             context_length=config.prompt_length + config.response_length,
             chunked_prefill_size=max_num_batched_tokens,
             enable_mixed_chunk=self.config.enable_chunked_prefill,
-=======
             dist_init_addr=dist_init_addr,
             nnodes=nnodes
->>>>>>> eda9f0e9
             # NOTE(Chenyang): if you want to debug the sglang engine
             # please set the following parameters
             # Otherwise, it will make the engine run too slow
@@ -328,31 +322,20 @@
 
         if response.shape[1] < self.config.response_length:
             response = pad_sequence_to_length(response, self.config.response_length, self.pad_token_id)
-<<<<<<< HEAD
             log_probs = pad_sequence_to_length(log_probs, self.config.response_length, self.pad_token_id)
         
         non_tensor_batch = deepcopy(prompts.non_tensor_batch)
-=======
-            # log_probs = pad_sequence_to_length(log_probs, self.config.response_length, self.pad_token_id)
->>>>>>> eda9f0e9
         if self.config.n > 1 and do_sample:
             idx = idx.repeat_interleave(self.config.n, dim=0)
             attention_mask = attention_mask.repeat_interleave(self.config.n, dim=0)
             position_ids = position_ids.repeat_interleave(self.config.n, dim=0)
             batch_size = batch_size * self.config.n
-<<<<<<< HEAD
 
             non_tensor_batch = {}
             for key, val in prompts.non_tensor_batch.items():
                 # Repeat each element n times (interleaved)
                 non_tensor_batch[key] = _repeat_interleave(val, self.config.n)
         
-=======
-            if 'multi_modal_inputs' in non_tensor_batch:
-                non_tensor_batch['multi_modal_inputs'] = np.repeat(non_tensor_batch['multi_modal_inputs'],
-                                                                   self.config.n,
-                                                                   axis=0)
->>>>>>> eda9f0e9
         seq = torch.cat([idx, response], dim=-1)
 
         response_length = response.size(1)
@@ -389,7 +372,6 @@
                 self.inference_engine._engine.tokenizer_manager is not None):
             self.inference_engine._engine.tokenizer_manager.flush_cache()
 
-<<<<<<< HEAD
         if self.reward_fn is not None and not is_validate:
             init_batch = DataProto(
                 batch=batch,
@@ -401,7 +383,4 @@
 
         return DataProto(batch=batch,
                          non_tensor_batch=non_tensor_batch,
-                         meta_info=prompts.meta_info)
-=======
-        return DataProto(batch=batch, non_tensor_batch=non_tensor_batch)
->>>>>>> eda9f0e9
+                         meta_info=prompts.meta_info)