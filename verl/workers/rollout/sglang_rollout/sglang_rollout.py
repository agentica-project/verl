# Copyright 2023-2024 SGLang Team
# Licensed under the Apache License, Version 2.0 (the "License");
# you may not use this file except in compliance with the License.
# You may obtain a copy of the License at
#
#     http://www.apache.org/licenses/LICENSE-2.0
#
# Unless required by applicable law or agreed to in writing, software
# distributed under the License is distributed on an "AS IS" BASIS,
# WITHOUT WARRANTIES OR CONDITIONS OF ANY KIND, either express or implied.
# See the License for the specific language governing permissions and
# limitations under the License.
# ==============================================================================
# Copyright 2024 Bytedance Ltd. and/or its affiliates
#
# Licensed under the Apache License, Version 2.0 (the "License");
# you may not use this file except in compliance with the License.
# You may obtain a copy of the License at
#
#     http://www.apache.org/licenses/LICENSE-2.0
#
# Unless required by applicable law or agreed to in writing, software
# distributed under the License is distributed on an "AS IS" BASIS,
# WITHOUT WARRANTIES OR CONDITIONS OF ANY KIND, either express or implied.
# See the License for the specific language governing permissions and
# limitations under the License.

from __future__ import annotations
from copy import deepcopy
import logging
import os
from typing import Any, List, Union
import numpy as np
from contextlib import contextmanager
from copy import deepcopy
from typing import TYPE_CHECKING

import numpy as np
import torch.distributed
from omegaconf import DictConfig, OmegaConf
from sglang.srt.entrypoints.verl_engine import VerlEngine
from sglang.srt.sampling.sampling_params import SamplingParams
from sglang.srt.utils import get_ip, get_open_port
from tensordict import TensorDict
from torch.distributed.device_mesh import init_device_mesh
from torch.nn.utils.rnn import pad_sequence

from verl import DataProto
from verl.third_party.sglang import parallel_state as sglang_ps
from verl.utils.debug import GPUMemoryLogger
from verl.utils.net_utils import is_ipv6
from verl.utils.torch_functional import get_response_mask, pad_sequence_to_length
from verl.workers.rollout.base import BaseRollout
from verl.workers.rollout.sglang_rollout.utils import broadcast_pyobj

if TYPE_CHECKING:
    from torch import nn

logger = logging.getLogger(__file__)
logger.setLevel(os.getenv("VERL_LOGGING_LEVEL", "WARN"))


# NOTE(sgm): add for verl. We can optimize it by making the dataloader yield List[int] without padding.
def _pre_process_inputs(pad_token_id, prompt_token_ids: torch.Tensor) -> list[int]:
    # remove the left padding in the prompt token_id
    # pad_token_id = self.llm_engine.tokenizer.pad_token_id if self.llm_engine.tokenizer.pad_token_id is
    # not None else self.llm_engine.tokenizer.eos_token_id
    non_pad_index = torch.nonzero(prompt_token_ids != pad_token_id, as_tuple=False)[0][0]
    token_ids = prompt_token_ids[non_pad_index:].tolist()
    return token_ids


# NOTE(linjunrong): adhoc
def _post_process_outputs(tokenizer, output):
    def _map_each_response(resp):
        log_probs = []
        output_token_ids = []
        for log_prob, token_ids, _ in resp["meta_info"]["output_token_logprobs"]:
            log_probs.append(log_prob)
            output_token_ids.append(token_ids)
        log_probs = torch.tensor(log_probs)
        output_token_ids = torch.tensor(output_token_ids)
        return output_token_ids, log_probs

    out_map = map(lambda x: _map_each_response(x), output)
    batched_output_token_ids = []
    batched_logprobs = []
    for output_token_ids, log_probs in out_map:
        batched_output_token_ids.append(output_token_ids)
        batched_logprobs.append(log_probs)
    pad_token_id = tokenizer.pad_token_id if tokenizer.pad_token_id is not None else tokenizer.eos_token_id
    batched_output_token_ids = pad_sequence(batched_output_token_ids, batch_first=True, padding_value=pad_token_id)
    if len(batched_logprobs) > 0:
        batched_logprobs = pad_sequence(batched_logprobs, batch_first=True, padding_value=pad_token_id)
    return batched_output_token_ids, batched_logprobs

def _repeat_interleave(value: Union[torch.Tensor, np.ndarray], repeats: int) -> Union[torch.Tensor, List[Any]]:
    if isinstance(value, torch.Tensor):
        return value.repeat_interleave(repeats, dim=0)
    else:
        return np.repeat(value, repeats, axis=0)


class SGLangRollout(BaseRollout):
    def __init__(
        self,
        actor_module: nn.Module | str,
        config: DictConfig,
        tokenizer,
        model_hf_config,
        port=None,
        trust_remote_code: bool = False,
        **kwargs,
    ):
        """A SGLang rollout. It requires the module is supported by the SGLang.

        Args:
            actor_module: module here follows huggingface APIs
            config: DictConfig
            tokenizer: the task/model tokenizer
            model_hf_config: the huggingface config to initiallize the generating model in SGLang
            **kwargs: train_tp, for Megatron Backend to initialize hybrid engine (zero redundancy) process group
        """
        super().__init__()
        self.config = config
        os.environ.setdefault("SGL_DISABLE_TP_MEMORY_INBALANCE_CHECK", "true")

        assert not (not config.enforce_eager and config.free_cache_engine), "disable CUDA graph (enforce_eager = False) if free cache engine"

        tensor_parallel_size = self.config.get("tensor_model_parallel_size", 1)
        assert tensor_parallel_size <= torch.distributed.get_world_size(), "tensor parallel size should be less than or equal to the world size"

        if kwargs.get("train_tp") is not None:
            # deployed with megatron
            os.environ["CUDA_TIMER_STREAM_KAFKA_ENABLE"] = "0"
            os.environ["MEGATRON_IMPORT_TIMERS"] = "0"
            train_tp = kwargs.get("train_tp")
            num_tp_per_train_tp = train_tp // tensor_parallel_size
            sglang_ps.initialize_parallel_state(
                tensor_model_parallel_size=tensor_parallel_size,
                num_tp_per_train_tp=num_tp_per_train_tp,
            )
        assert model_hf_config.max_position_embeddings >= config.prompt_length + config.response_length, "model context length should be greater than total sequence length"

        tp_size = tensor_parallel_size
        world_size = int(os.getenv("WORLD_SIZE", "-1"))

        # init device mesh
        device_mesh_kwargs = dict(
            mesh_shape=(world_size // tp_size, tp_size, 1),
            mesh_dim_names=["dp", "tp", "pp"],
        )

        device_mesh_cpu = init_device_mesh("cpu", **device_mesh_kwargs)
        # device_mesh_device = init_device_mesh("cuda", **device_mesh_kwargs)

        # get tp_rank of this process in this tp group
        rank = device_mesh_cpu.get_rank()
        visible_devices = [None] * device_mesh_cpu.size(1)

        torch.distributed.all_gather_object(visible_devices, os.environ["CUDA_VISIBLE_DEVICES"], device_mesh_cpu.get_group("tp"))
        visible_devices_set = set(",".join(visible_devices).split(","))
        os.environ["CUDA_VISIBLE_DEVICES"] = ",".join(sorted(list(visible_devices_set)))

        nnodes = -(-tp_size // len(visible_devices_set))
        if nnodes > 1:
            ip = get_ip()
            port = get_open_port() if port is None else port
            [ip, port] = broadcast_pyobj(
                [ip, port],
                rank=rank,
                dist_group=device_mesh_cpu.get_group("tp"),
                src=device_mesh_cpu["tp"].mesh[0].item(),
                force_cpu_device=False,
            )
            dist_init_addr = f"[{ip}]:{port}" if is_ipv6(ip) else f"{ip}:{port}"
        else:
            dist_init_addr = None
        
        load_format = "dummy" if config.load_format.startswith("dummy") else config.load_format
<<<<<<< HEAD

        max_num_batched_tokens = int(self.config.get('max_num_batched_tokens', 8192))
        max_model_len = self.config.max_model_len if self.config.max_model_len \
                        else config.prompt_length + config.response_length
        max_model_len = int(max_model_len)

        if max_num_batched_tokens < max_model_len and self.config.enable_chunked_prefill:
            raise ValueError('Enable chunked prefill, max_num_batched_tokens is smaller than max_model_len, \
                             please increase max_num_batched_tokens or disable chunked prefill')



=======
        # copy it to avoid secretly modifying the engine config
        engine_kwargs = {} if "engine_kwargs" not in config or "sglang" not in config.engine_kwargs else OmegaConf.to_container(deepcopy(config.engine_kwargs.sglang))
        engine_kwargs = {key: val for key, val in engine_kwargs.items() if val is not None}
>>>>>>> c60546d3
        self.inference_engine = VerlEngine(
            model_path=actor_module,
            dtype=config.dtype,
            mem_fraction_static=config.gpu_memory_utilization,
            device_mesh_cpu=device_mesh_cpu["tp"],
            enable_memory_saver=True,
            base_gpu_id=0,
            gpu_id_step=1,
            context_length=config.prompt_length + config.response_length,
            chunked_prefill_size=max_num_batched_tokens,
            enable_mixed_chunk=self.config.enable_chunked_prefill,
            load_format=load_format,
            dist_init_addr=dist_init_addr,
            nnodes=nnodes,
            trust_remote_code=trust_remote_code,
            # NOTE(linjunrong): add rank to prevent SGLang generate same port inside PortArgs.init_new
            # when random.seed is being set during training
            port=30000 + rank,
            # Note: Enable below to display SGLang engine logs at INFO level
            # log_level="INFO",
            # Note: Enable below to display ReqInput in details, be careful about the log volume
            # log_requests=True,
            # Note: Log level for ReqInput, 0 for concise, 1 for log middle leve, 2 for verbose
            # log_requests_level=2,
            # Note: Enable below to limit the number of running requests
            # max_running_requests=1,
            **engine_kwargs,
        )

        # offload
        self.inference_engine.release_memory_occupation()

        kwargs = dict(
            n=1,
            max_new_tokens=config.response_length,
            presence_penalty=0.0,
            frequency_penalty=0.0,
            repetition_penalty=1.0,
        )
        # supporting adding any sampling params from the config file
        for k in config.keys():
            if hasattr(SamplingParams(), str(k)):
                kwargs[k] = config.get(k)
        print(f"kwargs: {kwargs}")
        self.sampling_params = kwargs

        self.tokenizer = tokenizer
        self.pad_token_id = tokenizer.pad_token_id

    @contextmanager
    def update_sampling_params(self, **kwargs):
        # update sampling params
        old_sampling_params_args = {}
        if kwargs:
            for key, value in kwargs.items():
                if key in self.sampling_params:
                    old_value = self.sampling_params[key]
                    old_sampling_params_args[key] = old_value
                    self.sampling_params[key] = value
        yield
        # roll back to previous sampling params
        # if len(old_sampling_params_args):
        for key, value in old_sampling_params_args.items():
            self.sampling_params[key] = value

    @GPUMemoryLogger(role="sglang rollout", logger=logger)
    @torch.no_grad()
    def generate_sequences(self, prompts: DataProto, **kwargs) -> DataProto:
        # if self.config.free_cache_engine:

        idx = prompts.batch["input_ids"]  # (bs, prompt_length)
        # left-padded attention_mask
        attention_mask = prompts.batch["attention_mask"]
        position_ids = prompts.batch["position_ids"]

        # used to construct attention_mask
        eos_token_id = prompts.meta_info["eos_token_id"]

        batch_size = idx.size(0)

        # Extract non-tensor data
        non_tensor_batch = prompts.non_tensor_batch
        if "raw_prompt_ids" not in non_tensor_batch:
            non_tensor_batch["raw_prompt_ids"] = np.array([_pre_process_inputs(self.pad_token_id, idx[i]) for i in range(batch_size)], dtype=object)

        if "multi_modal_data" in non_tensor_batch:
            sglang_inputs = []
            for raw_prompt_ids, multi_modal_data in zip(non_tensor_batch.pop("raw_prompt_ids"), non_tensor_batch.pop("multi_modal_data")):
                sglang_inputs.append(
                    {
                        "prompt_token_ids": raw_prompt_ids,
                        "multi_modal_data": multi_modal_data,
                        "image_data": multi_modal_data.get("image", None) if isinstance(multi_modal_data, dict) else None,
                    }
                )
        else:
            sglang_inputs = [{"prompt_token_ids": raw_prompt_ids} for raw_prompt_ids in non_tensor_batch.pop("raw_prompt_ids")]

        # Ensure token IDs are lists
        for input_data in sglang_inputs:
            if isinstance(input_data["prompt_token_ids"], np.ndarray):
                input_data["prompt_token_ids"] = input_data["prompt_token_ids"].tolist()
            elif not isinstance(input_data["prompt_token_ids"], list):
                raise TypeError(f"prompt_token_ids must be a list or numpy array, got {type(input_data['prompt_token_ids'])}")

        # Extract token IDs and image data for SGLang Engine
        idx_list = [input_data["prompt_token_ids"] for input_data in sglang_inputs]
        image_list = [input_data.get("image_data", None) for input_data in sglang_inputs]

        do_sample = prompts.meta_info.get("do_sample", True)
        is_validate = prompts.meta_info.get("validate", False)
        if not do_sample:
            kwargs = dict(
                n=1,
                presence_penalty=0.0,
                frequency_penalty=0.0,
                repetition_penalty=1.0,
                temperature=0,
                top_p=1,
                top_k=-1,
                ignore_eos=False,
                min_new_tokens=0,
                max_new_tokens=self.config.response_length,
                skip_special_tokens=True,
                spaces_between_special_tokens=True,
            )
        elif is_validate:
            kwargs = dict(
                top_k=self.config.val_kwargs.top_k,
                top_p=self.config.val_kwargs.top_p,
                temperature=self.config.val_kwargs.temperature,
                n=1,  # if validate, already repeat in ray_trainer
            )

        # users can customize different sampling_params at different run
        with self.update_sampling_params(**kwargs):
            print(f"{self.sampling_params=}")
            output = self.inference_engine.generate(
                prompt=None,  # because we have already convert it to prompt token id
                sampling_params=self.sampling_params,
                return_logprob=True,
                input_ids=idx_list,
                image_data=image_list)

        out = _post_process_outputs(self.tokenizer, output)

        response = out[0].to(idx.device)
        # log_probs = out[1].to(idx.device)

        if response.shape[1] < self.config.response_length:
            response = pad_sequence_to_length(response, self.config.response_length, self.pad_token_id)
            log_probs = pad_sequence_to_length(log_probs, self.config.response_length, self.pad_token_id)
        
        non_tensor_batch = deepcopy(prompts.non_tensor_batch)
        if self.config.n > 1 and do_sample:
            idx = idx.repeat_interleave(self.config.n, dim=0)
            attention_mask = attention_mask.repeat_interleave(self.sampling_params["n"], dim=0)
            position_ids = position_ids.repeat_interleave(self.sampling_params["n"], dim=0)
            batch_size = batch_size * self.sampling_params["n"]

            non_tensor_batch = {}
            for key, val in prompts.non_tensor_batch.items():
                # Repeat each element n times (interleaved)
                non_tensor_batch[key] = _repeat_interleave(val, self.sampling_params["n"])
        
        seq = torch.cat([idx, response], dim=-1)

        response_length = response.size(1)
        delta_position_id = torch.arange(1, response_length + 1, device=position_ids.device)
        delta_position_id = delta_position_id.unsqueeze(0).repeat(batch_size, 1)

        # TODO(sgm): fix position_ids on right_pad
        # prompt: left pad + response: right pad
        # attention_mask: [0,0,0,0,1,1,1,1, | 1,1,1,0,0,0,0,0]
        # position_ids:   [0,0,0,0,0,1,2,3, | 4,5,6,7,8,9,10,11]
        response_position_ids = position_ids[:, -1:] + delta_position_id
        position_ids = torch.cat([position_ids, response_position_ids], dim=-1)
        response_attention_mask = get_response_mask(response_id=response, eos_token=eos_token_id, dtype=attention_mask.dtype)
        attention_mask = torch.cat((attention_mask, response_attention_mask), dim=-1)

        # all the tp ranks should contain the same data here. data in all ranks are valid
        batch = TensorDict(
            {
                "prompts": idx,
                "responses": response,
                "input_ids": seq,  # here input_ids become the whole sentences
                "attention_mask": attention_mask,
                "position_ids": position_ids,
            },
            batch_size=batch_size,
        )
        if self.config.enable_log_prob:
            batch['old_log_probs'] = log_probs
        
        # free cache engine
        if self.config.free_cache_engine and self.inference_engine._engine is not None and self.inference_engine._engine.tokenizer_manager is not None:
            self.inference_engine._engine.flush_cache()

        if self.reward_fn is not None and not is_validate:
            init_batch = DataProto(
                batch=batch,
                non_tensor_batch=non_tensor_batch,
                meta_info=prompts.meta_info
            )
            reward_tensor = self.reward_fn(init_batch)
            batch['token_level_scores'] = reward_tensor

        return DataProto(batch=batch,
                         non_tensor_batch=non_tensor_batch,
                         meta_info=prompts.meta_info)

    # this function is left for uniform train-inference resharding
    def update_weights(self, params_iter):
        self.inference_engine.resume_memory_occupation()
        self.inference_engine.update_weights_from_tensor(params_iter, load_format=None)

    # this function is left for uniform train-inference resharding
    def offload(self):
        self.inference_engine.release_memory_occupation()<|MERGE_RESOLUTION|>--- conflicted
+++ resolved
@@ -178,7 +178,6 @@
             dist_init_addr = None
         
         load_format = "dummy" if config.load_format.startswith("dummy") else config.load_format
-<<<<<<< HEAD
 
         max_num_batched_tokens = int(self.config.get('max_num_batched_tokens', 8192))
         max_model_len = self.config.max_model_len if self.config.max_model_len \
@@ -189,13 +188,9 @@
             raise ValueError('Enable chunked prefill, max_num_batched_tokens is smaller than max_model_len, \
                              please increase max_num_batched_tokens or disable chunked prefill')
 
-
-
-=======
         # copy it to avoid secretly modifying the engine config
         engine_kwargs = {} if "engine_kwargs" not in config or "sglang" not in config.engine_kwargs else OmegaConf.to_container(deepcopy(config.engine_kwargs.sglang))
         engine_kwargs = {key: val for key, val in engine_kwargs.items() if val is not None}
->>>>>>> c60546d3
         self.inference_engine = VerlEngine(
             model_path=actor_module,
             dtype=config.dtype,
