--- conflicted
+++ resolved
@@ -303,16 +303,6 @@
                     # all return: (bsz, response_length)
                     entropy, log_prob = self._forward_micro_batch(micro_batch=data, temperature=temperature)
 
-<<<<<<< HEAD
-                    pg_loss, pg_clipfrac, ppo_kl = core_algos.compute_policy_loss(old_log_prob=old_log_prob,
-                                                                                  log_prob=log_prob,
-                                                                                  advantages=advantages,
-                                                                                  eos_mask=response_mask,
-                                                                                  cliprange=clip_ratio,
-                                                                                  cliprange_low=self.config.clip_ratio_low,
-                                                                                  cliprange_high=self.config.clip_ratio_high,
-                                                                                  use_token_level_loss=self.config.use_token_level_loss)
-=======
                     pg_loss, pg_clipfrac, ppo_kl, pg_clipfrac_lower = compute_policy_loss(
                         old_log_prob=old_log_prob,
                         log_prob=log_prob,
@@ -321,8 +311,8 @@
                         cliprange=clip_ratio,
                         cliprange_low=clip_ratio_low,
                         cliprange_high=clip_ratio_high,
-                        clip_ratio_c=clip_ratio_c)
->>>>>>> eda9f0e9
+                        clip_ratio_c=clip_ratio_c,
+                        loss_agg_mode=loss_agg_mode)
                     # compute entropy loss from entropy
                     entropy_loss = agg_loss(loss_mat=entropy, loss_mask=response_mask, loss_agg_mode=loss_agg_mode)
 
@@ -379,10 +369,16 @@
         if 'tool_call_mask' in data.batch:
             select_keys.append('tool_call_mask')
         mini_batch = data.select(batch_keys=select_keys).batch
+        has_multi_modal_inputs = 'multi_modal_inputs' in data.non_tensor_batch.keys()
         
         metrics = {}
 
-        if self.config.use_dynamic_bsz:
+        if has_multi_modal_inputs:
+            non_tensor_select_keys = ['multi_modal_inputs']
+            self.gradient_accumulation = self.config.ppo_mini_batch_size // self.config.ppo_micro_batch_size_per_gpu
+            num_micro_batches = mini_batch.batch.batch_size[0] // self.config.ppo_micro_batch_size_per_gpu
+            micro_batches = mini_batch.select(select_keys, non_tensor_select_keys).chunk(num_micro_batches)
+        elif self.config.use_dynamic_bsz:
             max_token_len = self.config.ppo_max_token_len_per_gpu * self.ulysses_sequence_parallel_size
             micro_batches, _ = rearrange_micro_batches(batch=mini_batch, max_token_len=max_token_len)
         else:
@@ -406,18 +402,27 @@
             advantages = data['advantages']
 
             clip_ratio = self.config.clip_ratio
+            clip_ratio_low = self.config.clip_ratio_low if self.config.clip_ratio_low is not None else clip_ratio
+            clip_ratio_high = self.config.clip_ratio_high if self.config.clip_ratio_high is not None else clip_ratio
+            clip_ratio_c = self.config.get('clip_ratio_c', 3.0)
             entropy_coeff = self.config.entropy_coeff
+            loss_agg_mode = self.config.loss_agg_mode
 
             # all return: (bsz, response_length)
             entropy, log_prob = self._forward_micro_batch(micro_batch=data, temperature=temperature)
 
-            pg_loss, pg_clipfrac, ppo_kl = core_algos.compute_policy_loss(old_log_prob=old_log_prob,
-                                                                            log_prob=log_prob,
-                                                                            advantages=advantages,
-                                                                            eos_mask=response_mask,
-                                                                            cliprange=clip_ratio)
+            pg_loss, pg_clipfrac, ppo_kl, pg_clipfrac_lower = compute_policy_loss(
+                        old_log_prob=old_log_prob,
+                        log_prob=log_prob,
+                        advantages=advantages,
+                        response_mask=response_mask,
+                        cliprange=clip_ratio,
+                        cliprange_low=clip_ratio_low,
+                        cliprange_high=clip_ratio_high,
+                        clip_ratio_c=clip_ratio_c,
+                        loss_agg_mode=loss_agg_mode)
             # compute entropy loss from entropy
-            entropy_loss = verl_F.masked_mean(entropy, response_mask)
+            entropy_loss = agg_loss(loss_mat=entropy, loss_mask=response_mask, loss_agg_mode=loss_agg_mode)
 
             # compute policy loss
             policy_loss = pg_loss - entropy_loss * entropy_coeff
@@ -425,10 +430,12 @@
             if self.config.use_kl_loss:
                 ref_log_prob = data['ref_log_prob']
                 # compute kl loss
-                kld = core_algos.kl_penalty(logprob=log_prob,
-                                            ref_logprob=ref_log_prob,
-                                            kl_penalty=self.config.kl_loss_type)
-                kl_loss = masked_mean(kld, response_mask)
+                kld = kl_penalty(logprob=log_prob,
+                                    ref_logprob=ref_log_prob,
+                                    kl_penalty=self.config.kl_loss_type)
+                kl_loss = agg_loss(loss_mat=kld,
+                                    loss_mask=response_mask,
+                                    loss_agg_mode=self.config.loss_agg_mode)
 
                 policy_loss = policy_loss + kl_loss * self.config.kl_loss_coef
                 metrics['actor/kl_loss'] = kl_loss.detach().item()
