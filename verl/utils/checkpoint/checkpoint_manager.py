--- conflicted
+++ resolved
@@ -68,29 +68,6 @@
                         max_ckpt_to_keep: int = None):
         raise NotImplementedError
 
-<<<<<<< HEAD
-    def remove_previous_save_local_path(self):
-        if not self.previous_save_local_path:
-            return
-
-        abs_path = os.path.abspath(self.previous_save_local_path)
-        print(f'Checkpoint manager remove previous save local path: {abs_path}')
-        if not os.path.exists(abs_path):
-            return
-        for entry in os.scandir(abs_path):
-            if entry.name == 'checkpoint':
-                continue
-
-            if entry.is_dir():
-                # ignore_errors=True will skip errors like "directory not found"
-                shutil.rmtree(entry.path, ignore_errors=True)
-            else:
-                # Gracefully handle already-missing files
-                try:
-                    os.remove(entry.path)
-                except FileNotFoundError:
-                    pass
-=======
     @staticmethod
     def checkpath(local_path: str, hdfs_path: str):
         assert local_path is not None or hdfs_path is not None, "local_path and hdfs_path cannot be both None"
@@ -105,7 +82,6 @@
             if not os.path.exists(abs_path):
                 continue
             shutil.rmtree(abs_path, ignore_errors=True)
->>>>>>> eda9f0e9
 
     @staticmethod
     def local_mkdir(path):
