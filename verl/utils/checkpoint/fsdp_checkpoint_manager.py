--- conflicted
+++ resolved
@@ -59,17 +59,10 @@
         print(
             f'[rank-{self.rank}]: Loading from {remote_model_path} and {remote_optim_path} and {remote_extra_state_path}'
         )
-<<<<<<< HEAD
-        local_model_path = copy_local_path_from_hdfs(remote_model_path)
-        checkpoint_model_path = copy_local_path_from_hdfs(checkpoint_model_path)
-        local_optim_path = copy_local_path_from_hdfs(remote_optim_path)
-        local_extra_state_path = copy_local_path_from_hdfs(remote_extra_state_path)
-        
-=======
         local_model_path = copy_to_local(remote_model_path)
+        checkpoint_model_path = copy_to_local(checkpoint_model_path)
         local_optim_path = copy_to_local(remote_optim_path)
         local_extra_state_path = copy_to_local(remote_extra_state_path)
->>>>>>> 9e792961
 
         if del_local_after_load:
             try:
