# Copyright 2024 Bytedance Ltd. and/or its affiliates
#
# Licensed under the Apache License, Version 2.0 (the "License");
# you may not use this file except in compliance with the License.
# You may obtain a copy of the License at
#
#     http://www.apache.org/licenses/LICENSE-2.0
#
# Unless required by applicable law or agreed to in writing, software
# distributed under the License is distributed on an "AS IS" BASIS,
# WITHOUT WARRANTIES OR CONDITIONS OF ANY KIND, either express or implied.
# See the License for the specific language governing permissions and
# limitations under the License.

import os
from typing import List, Union, Optional
import copy
import datasets
from collections import defaultdict

import torch
import numpy as np
from torch.utils.data import Dataset
from transformers import PreTrainedTokenizer, ProcessorMixin
from omegaconf import ListConfig, DictConfig

from verl.utils.model import compute_position_id_with_mask
import verl.utils.torch_functional as verl_F


def collate_fn(data_list: list[dict]) -> dict:
    tensors = defaultdict(list)
    non_tensors = defaultdict(list)

    for data in data_list:
        for key, val in data.items():
            if isinstance(val, torch.Tensor):
                tensors[key].append(val)
            else:
                non_tensors[key].append(val)

    for key, val in tensors.items():
        tensors[key] = torch.stack(val, dim=0)

    for key, val in non_tensors.items():
        non_tensors[key] = np.array(val, dtype=object)

    return {**tensors, **non_tensors}


def process_image(image: dict, max_pixels: int = 2048 * 2048, min_pixels: int = 512 * 512):
    import math
    from io import BytesIO
    from PIL import Image

    if isinstance(image, dict):
        image = Image.open(BytesIO(image['bytes']))

    if (image.width * image.height) > max_pixels:
        resize_factor = math.sqrt(max_pixels / (image.width * image.height))
        width, height = int(image.width * resize_factor), int(image.height * resize_factor)
        image = image.resize((width, height))

    if (image.width * image.height) < min_pixels:
        resize_factor = math.sqrt(min_pixels / (image.width * image.height))
        width, height = int(image.width * resize_factor), int(image.height * resize_factor)
        image = image.resize((width, height))

    if image.mode != 'RGB':
        image = image.convert('RGB')

    return image


class RLHFDataset(Dataset):
    """
    We assume the dataset contains a column that contains prompts and other information
    """

    def __init__(
        self,
        data_files: Union[str, List[str]],
        tokenizer: PreTrainedTokenizer,
        config: DictConfig,
        processor: Optional[ProcessorMixin] = None,
    ):
        if not isinstance(data_files, (List, ListConfig)):
            data_files = [data_files]

        self.data_files = copy.deepcopy(data_files)
        self.original_data_files = copy.deepcopy(data_files)  # use for resume
        self.tokenizer = tokenizer
        self.processor = processor
        self.config = config

        self.cache_dir = os.path.expanduser(config.get("cache_dir", "~/.cache/verl/rlhf"))
        self.prompt_key = config.get("prompt_key", "prompt")
        self.image_key = config.get("image_key", "images")
        self.max_prompt_length = config.get("max_prompt_length", 1024)

        self.return_raw_chat = config.get('return_raw_chat', False)
        self.truncation = config.get('truncation', 'error')
        self.filter_overlong_prompts = config.get("filter_overlong_prompts", True)

        self.num_workers = config.get("filter_overlong_prompts_workers", max(1, os.cpu_count() // 4))
        self.num_workers = min(self.num_workers, os.cpu_count())

        # whether to store the dataset in state_dict()
        # default not store
        self.serialize_dataset = False
        self._download()
        self._read_files_and_tokenize()

    def _download(self, use_origin_parquet=False):
        from verl.utils.fs import copy_to_local
        data_files = self.data_files if not use_origin_parquet else self.original_data_files
        for i, parquet_file in enumerate(data_files):
            self.data_files[i] = copy_to_local(src=parquet_file, cache_dir=self.cache_dir)

    def _read_files_and_tokenize(self):
        dataframes = []
        for parquet_file in self.data_files:
            # read parquet files and cache
<<<<<<< HEAD
            try:
                dataframe = pd.read_parquet(parquet_file)
            except Exception as e:
                print(f"Error reading parquet file {parquet_file}: {str(e)}")
                # Try loading json version instead
                json_file = parquet_file.replace('.parquet', '.json')
                try:
                    dataframe = pd.read_json(json_file, orient='records')
                    print(f"Successfully loaded JSON version from {json_file}")
                except Exception as json_e:
                    print(f"Also failed to read JSON file {json_file}: {str(json_e)}")
                    raise e
=======
            dataframe = datasets.load_dataset("parquet", data_files=parquet_file)["train"]
>>>>>>> eda9f0e9
            dataframes.append(dataframe)
        self.dataframe: datasets.Dataset = datasets.concatenate_datasets(dataframes)

        print(f'dataset len: {len(self.dataframe)}')

        # filter out too long prompts
        if self.filter_overlong_prompts:
            tokenizer = self.tokenizer
            prompt_key = self.prompt_key
            self.dataframe = self.dataframe.filter(
                lambda doc: len(tokenizer.apply_chat_template(doc[prompt_key], add_generation_prompt=True)
                               ) <= self.max_prompt_length,
                num_proc=self.num_workers,
                desc=f"Filtering prompts longer than {self.max_prompt_length} tokens")

            print(f'filter dataset len: {len(self.dataframe)}')

    def resume_dataset_state(self):
        self.serialize_dataset = False if hasattr(self, 'original_data_files') else True
        # resume dataframe if not it's serialized in data.pt
        if not self.serialize_dataset:
            self._download(use_origin_parquet=True)  # download and resume from original parquet files
            self._read_files_and_tokenize()
        else:
            print(r'old dataloader ckpt file is used, please train from scratch for better ckpt performance')

    def __len__(self):
        return len(self.dataframe)

    def __getitem__(self, item):
        """
        Note that we also return the raw_input_ids so that it can be combined with other chat template
        """
        row_dict: dict = self.dataframe[item]

        chat = row_dict.pop(self.prompt_key)

        prompt_with_chat_template = self.tokenizer.apply_chat_template(chat, add_generation_prompt=True, tokenize=False)

        is_multi_modal = self.image_key in row_dict
        if is_multi_modal:  # expand image token
            raw_prompt = prompt_with_chat_template.replace('<image>', '<|vision_start|><|image_pad|><|vision_end|>')
            row_dict['multi_modal_data'] = {'image': [process_image(image) for image in row_dict.pop(self.image_key)]}
            image_inputs = self.processor.image_processor(row_dict['multi_modal_data']['image'], return_tensors='pt')
            image_grid_thw = image_inputs['image_grid_thw']
            row_dict['multi_modal_inputs'] = {key: val for key, val in image_inputs.items()}

            if image_grid_thw is not None:
                merge_length = self.processor.image_processor.merge_size**2
                index = 0
                while '<image>' in prompt_with_chat_template:
                    prompt_with_chat_template = prompt_with_chat_template.replace(
                        '<image>',
                        '<|vision_start|>' + '<|placeholder|>' * (image_grid_thw[index].prod() // merge_length) +
                        '<|vision_end|>',
                        1,
                    )
                    index += 1

                prompt_with_chat_template = prompt_with_chat_template.replace('<|placeholder|>',
                                                                              self.processor.image_token)
        else:
            raw_prompt = prompt_with_chat_template

        input_ids, attention_mask = verl_F.tokenize_and_postprocess_data(prompt=prompt_with_chat_template,
                                                                         tokenizer=self.tokenizer,
                                                                         max_length=self.max_prompt_length,
                                                                         pad_token_id=self.tokenizer.pad_token_id,
                                                                         left_pad=True,
                                                                         truncation=self.truncation)

        if is_multi_modal:
            from verl.models.transformers.qwen2_vl import get_rope_index

            position_ids = get_rope_index(
                self.processor,
                input_ids=input_ids[0],
                image_grid_thw=image_grid_thw,
                attention_mask=attention_mask[0],
            )  # (3, seq_len)
        else:
            position_ids = compute_position_id_with_mask(attention_mask)

        row_dict['input_ids'] = input_ids[0]
        row_dict['attention_mask'] = attention_mask[0]
        row_dict['position_ids'] = position_ids[0]
        row_dict['raw_prompt_ids'] = self.tokenizer.encode(raw_prompt, add_special_tokens=False)

        # encode prompts without chat template
        if self.return_raw_chat:
            row_dict['raw_prompt'] = chat

        # add index for each prompt
        index = row_dict.get("extra_info", {}).get("index", 0)
        row_dict["index"] = index

        return row_dict

    def __getstate__(self):
        if not self.serialize_dataset:
            state = self.__dict__.copy()

            if 'dataframe' in state:
                del state['dataframe']
            return state
        return self.__dict__.copy()<|MERGE_RESOLUTION|>--- conflicted
+++ resolved
@@ -121,22 +121,13 @@
         dataframes = []
         for parquet_file in self.data_files:
             # read parquet files and cache
-<<<<<<< HEAD
             try:
-                dataframe = pd.read_parquet(parquet_file)
+                dataframe = datasets.load_dataset("parquet", data_files=parquet_file)["train"]
             except Exception as e:
-                print(f"Error reading parquet file {parquet_file}: {str(e)}")
-                # Try loading json version instead
-                json_file = parquet_file.replace('.parquet', '.json')
-                try:
-                    dataframe = pd.read_json(json_file, orient='records')
-                    print(f"Successfully loaded JSON version from {json_file}")
-                except Exception as json_e:
-                    print(f"Also failed to read JSON file {json_file}: {str(json_e)}")
-                    raise e
-=======
-            dataframe = datasets.load_dataset("parquet", data_files=parquet_file)["train"]
->>>>>>> eda9f0e9
+                print(f"Error loading parquet file {parquet_file}: {str(e)}")
+                import polars as pl
+                dataframe = pl.read_parquet(parquet_file)
+                dataframe = dataframe.to_pandas()
             dataframes.append(dataframe)
         self.dataframe: datasets.Dataset = datasets.concatenate_datasets(dataframes)
 
