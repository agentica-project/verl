--- conflicted
+++ resolved
@@ -339,12 +339,6 @@
     return q_embed, k_embed
 
 
-<<<<<<< HEAD
-from verl.models.layers.rotary import apply_rotary_emb
-
-
-=======
->>>>>>> 312a8cbc
 # use flash-attn rotary embeddings with rmpad
 # cos/sin shoudl be: (seq_length, rotary_dim / 2)
 def apply_rotary_pos_emb_rmpad_flash(q, k, cos, sin, cu_seqlens, max_seqlen):
