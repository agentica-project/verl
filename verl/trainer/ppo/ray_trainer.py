--- conflicted
+++ resolved
@@ -421,18 +421,12 @@
                                          max_prompt_length=self.config.data.max_prompt_length,
                                          filter_prompts=True,
                                          return_raw_chat=self.config.data.get('return_raw_chat', False),
-<<<<<<< HEAD
-                                         truncation='error')
-  
-# use sampler for better ckpt resume
-=======
                                          truncation=self.config.data.get('truncation', 'error'),
                                          filter_overlong_prompts=self.config.data.filter_overlong_prompts)
         assert self.train_dataset.truncation == self.config.data.get(
             'truncation', 'error'
         ), f'dataset truncation {self.train_dataset.truncation} must be the same as config {self.config.data.get("truncation", "error")}'
         # use sampler for better ckpt resume
->>>>>>> 5367156a
         if self.config.data.shuffle:
             train_dataloader_generator = torch.Generator()
             train_dataloader_generator.manual_seed(self.config.data.get('seed', 1))
@@ -446,12 +440,8 @@
             train_batch_size = int(train_batch_size)
 
         self.train_dataloader = StatefulDataLoader(dataset=self.train_dataset,
-<<<<<<< HEAD
                                                    batch_size=train_batch_size,
-=======
-                                                   batch_size=self.config.data.train_batch_size,
                                                    num_workers=8,
->>>>>>> 5367156a
                                                    drop_last=True,
                                                    collate_fn=collate_fn,
                                                    sampler=sampler)
@@ -543,42 +533,26 @@
             if self.config.reward_model.enable and test_batch[0].non_tensor_batch['reward_model']['style'] == 'model':
                 return {}
 
-            n_val_samples = self.config.actor_rollout_ref.rollout.n_val
+            n_val_samples = self.config.actor_rollout_ref.rollout.val_kwargs.n
             test_batch = test_batch.repeat(repeat_times=n_val_samples, interleave=True)
             # Store original inputs
             input_ids = test_batch.batch['input_ids']
             input_texts = [self.tokenizer.decode(ids, skip_special_tokens=True) for ids in input_ids]
             sample_inputs.extend(input_texts)
 
-<<<<<<< HEAD
             test_batch.meta_info = {
-=======
-            if 'multi_modal_inputs' in test_batch.non_tensor_batch.keys():
-                test_gen_batch = test_batch.pop(
-                    batch_keys=['input_ids', 'attention_mask', 'position_ids'],
-                    non_tensor_batch_keys=['raw_prompt_ids', 'multi_modal_data', 'multi_modal_inputs'],
-                )
-            else:
-                test_gen_batch = test_batch.pop(
-                    batch_keys=['input_ids', 'attention_mask', 'position_ids'],
-                    non_tensor_batch_keys=['raw_prompt_ids'],
-                )
-
-            test_gen_batch.meta_info = {
->>>>>>> 5367156a
                 'eos_token_id': self.tokenizer.eos_token_id,
                 'pad_token_id': self.tokenizer.pad_token_id,
                 'recompute_log_prob': False,
                 'do_sample': self.config.actor_rollout_ref.rollout.val_kwargs.do_sample,
                 'validate': True,
             }
-<<<<<<< HEAD
+            print(f'test_gen_batch meta info: {test_gen_batch.meta_info}')
             # pad to be divisible by dp_size
             if self.hybrid_engine:
                 test_batch_padded, pad_size = pad_dataproto_to_divisor(test_batch, self.actor_rollout_wg.world_size)
             else:
                 test_batch_padded, pad_size = pad_dataproto_to_divisor(test_batch, self.rollout_wg.world_size)
-            test_batch_padded.meta_info['val_temperature'] = self.config.actor_rollout_ref.rollout.val_temperature
 
             if self.hybrid_engine:
                 validate_wg = self.actor_rollout_wg
@@ -595,13 +569,6 @@
                 test_output_gen_batch_padded = DataProto.concat(outputs)
             else:
                 test_output_gen_batch_padded = validate_wg.generate_sequences(test_batch_padded)
-=======
-            print(f'test_gen_batch meta info: {test_gen_batch.meta_info}')
-
-            # pad to be divisible by dp_size
-            test_gen_batch_padded, pad_size = pad_dataproto_to_divisor(test_gen_batch, self.actor_rollout_wg.world_size)
-            test_output_gen_batch_padded = self.actor_rollout_wg.generate_sequences(test_gen_batch_padded)
->>>>>>> 5367156a
 
             # unpad
             test_output_gen_batch = unpad_dataproto(test_output_gen_batch_padded, pad_size=pad_size)
@@ -905,24 +872,8 @@
                 timing_raw = {}
 
                 batch: DataProto = DataProto.from_single_dict(batch_dict)
-<<<<<<< HEAD
                 batch.non_tensor_batch['uid'] = np.array([str(uuid.uuid4()) for _ in range(len(batch.batch))], dtype=object)
-=======
-
-                # pop those keys for generation
-                if 'multi_modal_inputs' in batch.non_tensor_batch.keys():
-                    gen_batch = batch.pop(
-                        batch_keys=['input_ids', 'attention_mask', 'position_ids'],
-                        non_tensor_batch_keys=['raw_prompt_ids', 'multi_modal_data', 'multi_modal_inputs'],
-                    )
-                else:
-                    gen_batch = batch.pop(
-                        batch_keys=['input_ids', 'attention_mask', 'position_ids'],
-                        non_tensor_batch_keys=['raw_prompt_ids'],
-                    )
-
                 is_last_step = self.global_steps >= self.total_training_steps
->>>>>>> 5367156a
 
                 with _timer('step', timing_raw):
                     with _timer('gen', timing_raw):
@@ -954,41 +905,6 @@
 
                             del gen_baseline_batch, gen_baseline_output
 
-<<<<<<< HEAD
-=======
-                    batch.non_tensor_batch['uid'] = np.array([str(uuid.uuid4()) for _ in range(len(batch.batch))],
-                                                             dtype=object)
-                    # repeat to align with repeated responses in rollout
-                    batch = batch.repeat(repeat_times=self.config.actor_rollout_ref.rollout.n, interleave=True)
-                    batch = batch.union(gen_batch_output)
-
-                    # balance the number of valid tokens on each dp rank.
-                    # Note that this breaks the order of data inside the batch.
-                    # Please take care when you implement group based adv computation such as GRPO and rloo
-                    if self.config.trainer.balance_batch:
-                        self._balance_batch(batch, metrics=metrics)
-
-                    # compute global_valid tokens
-                    batch.meta_info['global_token_num'] = torch.sum(batch.batch['attention_mask'], dim=-1).tolist()
-
-                    # recompute old_log_probs
-                    with _timer('old_log_prob', timing_raw):
-                        old_log_prob = self.actor_rollout_wg.compute_log_prob(batch)
-                        batch = batch.union(old_log_prob)
-
-                    if self.use_reference_policy:
-                        # compute reference log_prob
-                        with _timer('ref', timing_raw):
-                            ref_log_prob = self.ref_policy_wg.compute_ref_log_prob(batch)
-                            batch = batch.union(ref_log_prob)
-
-                    # compute values
-                    if self.use_critic:
-                        with _timer('values', timing_raw):
-                            values = self.critic_wg.compute_values(batch)
-                            batch = batch.union(values)
-
->>>>>>> 5367156a
                     with _timer('adv', timing_raw):
                         # compute scores using reward model and/or reward function
                         if self.use_rm:
@@ -1090,7 +1006,8 @@
                     # balance the number of valid tokens on each dp rank.
                     # Note that this breaks the order of data inside the batch.
                     # Please take care when you implement group based adv computation such as GRPO and rloo
-                    self._balance_batch(batch, metrics=metrics)
+                    if self.config.trainer.balance_batch:
+                        self._balance_batch(batch, metrics=metrics)
 
                     # compute global_valid tokens
                     batch.meta_info['global_token_num'] = torch.sum(batch.batch['attention_mask'], dim=-1).tolist()
