# Copyright 2024 Bytedance Ltd. and/or its affiliates
#
# Licensed under the Apache License, Version 2.0 (the "License");
# you may not use this file except in compliance with the License.
# You may obtain a copy of the License at
#
#     http://www.apache.org/licenses/LICENSE-2.0
#
# Unless required by applicable law or agreed to in writing, software
# distributed under the License is distributed on an "AS IS" BASIS,
# WITHOUT WARRANTIES OR CONDITIONS OF ANY KIND, either express or implied.
# See the License for the specific language governing permissions and
# limitations under the License.
"""
FSDP PPO Trainer with Ray-based single controller.
This trainer supports model-agonistic model initialization with huggingface
"""

import os
import uuid
from contextlib import contextmanager
from dataclasses import dataclass, field
from enum import Enum
from pprint import pprint
from typing import Type, Dict
from copy import deepcopy

import numpy as np
from codetiming import Timer
from omegaconf import OmegaConf, open_dict
from verl import DataProto
from verl.protocol import pad_dataproto_to_divisor, unpad_dataproto, DataProtoItem
from verl.single_controller.base import Worker
from verl.single_controller.ray import RayResourcePool, RayWorkerGroup, RayClassWithInitArgs
from verl.single_controller.ray.base import create_colocated_worker_cls
from verl.trainer.ppo import core_algos
from verl.utils.seqlen_balancing import get_seqlen_balanced_partitions, log_seqlen_unbalance
from verl.utils.checkpoint.checkpoint_manager import find_latest_ckpt_path
from verl.utils.dataset.rl_dataset import RLHFDataset, collate_fn
from torch.utils.data import RandomSampler, SequentialSampler
from torchdata.stateful_dataloader import StatefulDataLoader

WorkerType = Type[Worker]


def dataprotoitem_to_dataproto(item: DataProtoItem) -> DataProto:
    """Convert a DataProtoItem to a DataProto object"""
    return DataProto.from_dict(
        tensors=item.batch,  # TensorDict is already in correct format
        non_tensors=item.non_tensor_batch,  # Dict is already in correct format 
        meta_info=item.meta_info
    )

class Role(Enum):
    """
    To create more roles dynamically, you can subclass Role and add new members
    """
    Actor = 0
    Rollout = 1
    ActorRollout = 2
    Critic = 3
    RefPolicy = 4
    RewardModel = 5
    ActorRolloutRef = 6


class AdvantageEstimator(str, Enum):
    """
    Using an enumeration class to avoid spelling errors in adv_estimator
    """
    GAE = 'gae'
    GRPO = 'grpo'
    REINFORCE_PLUS_PLUS = 'reinforce_plus_plus'
    REMAX = 'remax'
    RLOO = 'rloo'


@dataclass
class ResourcePoolManager:
    """
    Define a resource pool specification. Resource pool will be initialized first.
    Mapping
    """
    resource_pool_spec: dict[str, list[int]]
    mapping: dict[Role, str]
    resource_pool_dict: dict[str, RayResourcePool] = field(default_factory=dict)

    def create_resource_pool(self):
        for resource_pool_name, process_on_nodes in self.resource_pool_spec.items():
            # max_colocate_count means the number of WorkerGroups (i.e. processes) in each RayResourcePool
            # For FSDP backend, we recommend using max_colocate_count=1 that merge all WorkerGroups into one.
            # For Megatron backend, we recommend using max_colocate_count>1 that can utilize different WorkerGroup for differnt models
            resource_pool = RayResourcePool(process_on_nodes=process_on_nodes,
                                            use_gpu=True,
                                            max_colocate_count=1,
                                            name_prefix=resource_pool_name)
            self.resource_pool_dict[resource_pool_name] = resource_pool

    def get_resource_pool(self, role: Role) -> RayResourcePool:
        """Get the resource pool of the worker_cls"""
        return self.resource_pool_dict[self.mapping[role]]


import torch
from verl.utils.torch_functional import masked_mean


def apply_kl_penalty(data: DataProto, kl_ctrl: core_algos.AdaptiveKLController, kl_penalty='kl'):
    responses = data.batch['responses']
    response_length = responses.size(1)
    token_level_scores = data.batch['token_level_scores']
    batch_size = data.batch.batch_size[0]
    attention_mask = data.batch['attention_mask']
    response_mask = attention_mask[:, -response_length:]

    # compute kl between ref_policy and current policy
    if 'ref_log_prob' in data.batch.keys():
        kld = core_algos.kl_penalty(data.batch['old_log_probs'], data.batch['ref_log_prob'],
                                    kl_penalty=kl_penalty)  # (batch_size, response_length)
        kld = kld * response_mask
        beta = kl_ctrl.value
    else:
        beta = 0
        kld = torch.zeros_like(response_mask, dtype=torch.float32)

    token_level_rewards = token_level_scores - beta * kld

    current_kl = masked_mean(kld, mask=response_mask, axis=-1)  # average over sequence
    current_kl = torch.mean(current_kl, dim=0).item()

    # according to https://github.com/huggingface/trl/blob/951ca1841f29114b969b57b26c7d3e80a39f75a0/trl/trainer/ppo_trainer.py#L837
    kl_ctrl.update(current_kl=current_kl, n_steps=batch_size)
    data.batch['token_level_rewards'] = token_level_rewards

    metrics = {'critic/kl': current_kl, 'critic/kl_coeff': beta}

    return data, metrics


def compute_advantage(data: DataProto, adv_estimator, gamma=1.0, lam=1.0, num_repeat=1):
    # prepare response group
    # TODO: add other ways to estimate advantages
    if adv_estimator == AdvantageEstimator.GAE:
        values = data.batch['values']
        responses = data.batch['responses']
        response_length = responses.size(-1)
        attention_mask = data.batch['attention_mask']
        response_mask = attention_mask[:, -response_length:]
        token_level_rewards = data.batch['token_level_rewards']
        advantages, returns = core_algos.compute_gae_advantage_return(token_level_rewards=token_level_rewards,
                                                                      values=values,
                                                                      eos_mask=response_mask,
                                                                      gamma=gamma,
                                                                      lam=lam)
        data.batch['advantages'] = advantages
        data.batch['returns'] = returns
    elif adv_estimator == AdvantageEstimator.GRPO:
        token_level_rewards = data.batch['token_level_rewards']
        index = data.non_tensor_batch['uid']
        responses = data.batch['responses']
        response_length = responses.size(-1)
        attention_mask = data.batch['attention_mask']
        response_mask = attention_mask[:, -response_length:]
        advantages, returns = core_algos.compute_grpo_outcome_advantage(token_level_rewards=token_level_rewards,
                                                                        eos_mask=response_mask,
                                                                        index=index)
        data.batch['advantages'] = advantages
        data.batch['returns'] = returns
    elif adv_estimator == AdvantageEstimator.REINFORCE_PLUS_PLUS:
        token_level_rewards = data.batch['token_level_rewards']
        responses = data.batch['responses']
        response_length = responses.size(-1)
        attention_mask = data.batch['attention_mask']
        response_mask = attention_mask[:, -response_length:]
        advantages, returns = core_algos.compute_reinforce_plus_plus_outcome_advantage(
            token_level_rewards=token_level_rewards, eos_mask=response_mask, gamma=gamma)
        data.batch['advantages'] = advantages
        data.batch['returns'] = returns
    elif adv_estimator == AdvantageEstimator.REMAX:
        token_level_rewards = data.batch['token_level_rewards']
        index = data.non_tensor_batch['uid']
        responses = data.batch['responses']
        response_length = responses.size(-1)
        attention_mask = data.batch['attention_mask']
        response_mask = attention_mask[:, -response_length:]

        reward_baselines = data.batch['reward_baselines']

        advantages, returns = core_algos.compute_remax_outcome_advantage(token_level_rewards=token_level_rewards,
                                                                         reward_baselines=reward_baselines,
                                                                         eos_mask=response_mask)

        data.batch['advantages'] = advantages
        data.batch['returns'] = returns
    elif adv_estimator == AdvantageEstimator.RLOO:
        token_level_rewards = data.batch['token_level_rewards']
        index = data.non_tensor_batch['uid']
        responses = data.batch['responses']
        response_length = responses.size(-1)
        attention_mask = data.batch['attention_mask']
        response_mask = attention_mask[:, -response_length:]
        advantages, returns = core_algos.compute_rloo_outcome_advantage(token_level_rewards=token_level_rewards,
                                                                        eos_mask=response_mask,
                                                                        index=index)
        data.batch['advantages'] = advantages
        data.batch['returns'] = returns
    else:
        raise NotImplementedError
    return data


def reduce_metrics(metrics: dict):
    for key, val in metrics.items():
        metrics[key] = np.mean(val)
    return metrics


def _compute_response_info(batch):
    response_length = batch.batch['responses'].shape[-1]

    prompt_mask = batch.batch['attention_mask'][:, :-response_length]
    response_mask = batch.batch['attention_mask'][:, -response_length:]

    prompt_length = prompt_mask.sum(-1).float()
    response_length = response_mask.sum(-1).float()  # (batch_size,)

    return dict(
        response_mask=response_mask,
        prompt_length=prompt_length,
        response_length=response_length,
    )


def compute_data_metrics(batch, use_critic=True):
    # TODO: add response length
    sequence_score = batch.batch['token_level_scores'].sum(-1)
    sequence_reward = batch.batch['token_level_rewards'].sum(-1)

    advantages = batch.batch['advantages']
    returns = batch.batch['returns']

    max_response_length = batch.batch['responses'].shape[-1]

    prompt_mask = batch.batch['attention_mask'][:, :-max_response_length].bool()
    response_mask = batch.batch['attention_mask'][:, -max_response_length:].bool()

    max_prompt_length = prompt_mask.size(-1)

    response_info = _compute_response_info(batch)
    prompt_length = response_info['prompt_length']
    response_length = response_info['response_length']

    valid_adv = torch.masked_select(advantages, response_mask)
    valid_returns = torch.masked_select(returns, response_mask)

    if use_critic:
        values = batch.batch['values']
        valid_values = torch.masked_select(values, response_mask)
        return_diff_var = torch.var(valid_returns - valid_values)
        return_var = torch.var(valid_returns)

<<<<<<< HEAD
    if 'environment_reward' in batch.batch:
        sequence_environment_reward = batch.batch['environment_reward'].sum(-1)
=======
    if 'environment_scores' in batch.batch:
        sequence_environment_scores = batch.batch['environment_scores'].sum(-1)
>>>>>>> 97365aee

    metrics = {
        # score
        'critic/score/mean':
            torch.mean(sequence_score).detach().item(),
        'critic/score/max':
            torch.max(sequence_score).detach().item(),
        'critic/score/min':
            torch.min(sequence_score).detach().item(),
        # reward
        'critic/rewards/mean':
            torch.mean(sequence_reward).detach().item(),
        'critic/rewards/max':
            torch.max(sequence_reward).detach().item(),
        'critic/rewards/min':
            torch.min(sequence_reward).detach().item(),
        # adv
        'critic/advantages/mean':
            torch.mean(valid_adv).detach().item(),
        'critic/advantages/max':
            torch.max(valid_adv).detach().item(),
        'critic/advantages/min':
            torch.min(valid_adv).detach().item(),
        # returns
        'critic/returns/mean':
            torch.mean(valid_returns).detach().item(),
        'critic/returns/max':
            torch.max(valid_returns).detach().item(),
        'critic/returns/min':
            torch.min(valid_returns).detach().item(),
        **({
            # values
            'critic/values/mean': torch.mean(valid_values).detach().item(),
            'critic/values/max': torch.max(valid_values).detach().item(),
            'critic/values/min': torch.min(valid_values).detach().item(),
            # vf explained var
            'critic/vf_explained_var': (1.0 - return_diff_var / (return_var + 1e-5)).detach().item(),
        } if use_critic else {}),
        **({
            # values
<<<<<<< HEAD
            'critic/environment_reward/mean': torch.mean(sequence_environment_reward).detach().item(),
            'critic/environment_reward/max': torch.max(sequence_environment_reward).detach().item(),
            'critic/environment_reward/min': torch.min(sequence_environment_reward).detach().item(),
        } if 'environment_reward' in batch.batch else {}),
=======
            'critic/environment_scores/mean': torch.mean(sequence_environment_scores).detach().item(),
            'critic/environment_scores/max': torch.max(sequence_environment_scores).detach().item(),
            'critic/environment_scores/min': torch.min(sequence_environment_scores).detach().item(),
        } if 'environment_scores' in batch.batch else {}),
>>>>>>> 97365aee

        # response length
        'response_length/mean':
            torch.mean(response_length).detach().item(),
        'response_length/max':
            torch.max(response_length).detach().item(),
        'response_length/min':
            torch.min(response_length).detach().item(),
        'response_length/clip_ratio':
            torch.mean(torch.eq(response_length, max_response_length).float()).detach().item(),
        # prompt length
        'prompt_length/mean':
            torch.mean(prompt_length).detach().item(),
        'prompt_length/max':
            torch.max(prompt_length).detach().item(),
        'prompt_length/min':
            torch.min(prompt_length).detach().item(),
        'prompt_length/clip_ratio':
            torch.mean(torch.eq(prompt_length, max_prompt_length).float()).detach().item(),
    }
    return metrics


def compute_timing_metrics(batch, timing_raw):
    response_info = _compute_response_info(batch)
    num_prompt_tokens = torch.sum(response_info['prompt_length']).item()
    num_response_tokens = torch.sum(response_info['response_length']).item()
    num_overall_tokens = num_prompt_tokens + num_response_tokens

    num_tokens_of_section = {
        'gen': num_response_tokens,
        **{
            name: num_overall_tokens for name in ['ref', 'values', 'adv', 'update_critic', 'update_actor']
        },
    }

    return {
        **{
            f'timing_s/{name}': value for name, value in timing_raw.items()
        },
        **{
            f'timing_per_token_ms/{name}': timing_raw[name] * 1000 / num_tokens_of_section[name] for name in set(num_tokens_of_section.keys(
            )) & set(timing_raw.keys())
        },
    }


@contextmanager
def _timer(name: str, timing_raw: Dict[str, float]):
    with Timer(name=name, logger=None) as timer:
        yield
    timing_raw[name] = timer.last
    timing_raw[f"{name}_accum"] = timing_raw.get(f"{name}_accum", 0.0) + timer.last


class RayPPOTrainer(object):
    """
    Note that this trainer runs on the driver process on a single CPU/GPU node.
    """

    # TODO: support each role have individual ray_worker_group_cls,
    # i.e., support different backend of different role
    def __init__(
            self,
            config,
            tokenizer,
            role_worker_mapping: dict[Role, WorkerType],
            resource_pool_manager: ResourcePoolManager,
            ray_worker_group_cls: RayWorkerGroup = RayWorkerGroup,
            reward_fn=None,
            val_reward_fn=None,
        ):
        # assert torch.cuda.is_available(), 'cuda must be available on driver'

        self.tokenizer = tokenizer
        self.config = config
        self.reward_fn = reward_fn
        self.val_reward_fn = val_reward_fn

        self.hybrid_engine = config.actor_rollout_ref.hybrid_engine
        # TODO: now we also support hybrid engine
        # assert self.hybrid_engine, 'Currently, only support hybrid engine'

        if self.hybrid_engine:
            assert Role.ActorRollout in role_worker_mapping, f'{role_worker_mapping.keys()=}'

        self.role_worker_mapping = role_worker_mapping
        self.resource_pool_manager = resource_pool_manager
        self.use_reference_policy = Role.RefPolicy in role_worker_mapping
        self.use_rm = Role.RewardModel in role_worker_mapping
        self.ray_worker_group_cls = ray_worker_group_cls

        # define KL control
        if self.use_reference_policy:
            if config.algorithm.kl_ctrl.type == 'fixed':
                self.kl_ctrl = core_algos.FixedKLController(kl_coef=config.algorithm.kl_ctrl.kl_coef)
            elif config.algorithm.kl_ctrl.type == 'adaptive':
                assert config.algorithm.kl_ctrl.horizon > 0, f'horizon must be larger than 0. Got {config.critic.kl_ctrl.horizon}'
                self.kl_ctrl = core_algos.AdaptiveKLController(init_kl_coef=config.algorithm.kl_ctrl.kl_coef,
                                                               target_kl=config.algorithm.kl_ctrl.target_kl,
                                                               horizon=config.algorithm.kl_ctrl.horizon)
            else:
                raise NotImplementedError
        else:
            self.kl_ctrl = core_algos.FixedKLController(kl_coef=0.)

        if self.config.algorithm.adv_estimator == AdvantageEstimator.GAE:
            self.use_critic = True
        elif self.config.algorithm.adv_estimator in [
                AdvantageEstimator.GRPO, AdvantageEstimator.REINFORCE_PLUS_PLUS, AdvantageEstimator.REMAX,
                AdvantageEstimator.RLOO
        ]:
            self.use_critic = False
        else:
            raise NotImplementedError

        self._validate_config()
        self._create_dataloader()
        

    def _validate_config(self):
        config = self.config
        # number of GPUs total
        n_gpus = config.trainer.n_gpus_per_node * config.trainer.nnodes

        # 1. Check total batch size for data correctness
        real_train_batch_size = config.data.train_batch_size * config.actor_rollout_ref.rollout.n
        # assert real_train_batch_size % n_gpus == 0, \
        #     f"real_train_batch_size ({real_train_batch_size}) must be divisible by total n_gpus ({n_gpus})."

        # A helper function to check "micro_batch_size" vs "micro_batch_size_per_gpu"
        # We throw an error if the user sets both. The new convention is "..._micro_batch_size_per_gpu".
        def check_mutually_exclusive(mbs, mbs_per_gpu, name: str):
            if mbs is None and mbs_per_gpu is None:
                raise ValueError(f"[{name}] Please set at least one of '{name}.micro_batch_size' or "
                                 f"'{name}.micro_batch_size_per_gpu'.")

            if mbs is not None and mbs_per_gpu is not None:
                raise ValueError(f"[{name}] You have set both '{name}.micro_batch_size' AND "
                                 f"'{name}.micro_batch_size_per_gpu'. Please remove '{name}.micro_batch_size' "
                                 f"because only '*_micro_batch_size_per_gpu' is supported (the former is deprecated).")

        if not config.actor_rollout_ref.actor.use_dynamic_bsz:
            # actor: ppo_micro_batch_size vs. ppo_micro_batch_size_per_gpu
            check_mutually_exclusive(config.actor_rollout_ref.actor.ppo_micro_batch_size,
                                     config.actor_rollout_ref.actor.ppo_micro_batch_size_per_gpu,
                                     "actor_rollout_ref.actor")

            # reference: log_prob_micro_batch_size vs. log_prob_micro_batch_size_per_gpu
            check_mutually_exclusive(config.actor_rollout_ref.ref.log_prob_micro_batch_size,
                                     config.actor_rollout_ref.ref.log_prob_micro_batch_size_per_gpu,
                                     "actor_rollout_ref.ref")

            #  The rollout section also has log_prob_micro_batch_size vs. log_prob_micro_batch_size_per_gpu
            check_mutually_exclusive(config.actor_rollout_ref.rollout.log_prob_micro_batch_size,
                                     config.actor_rollout_ref.rollout.log_prob_micro_batch_size_per_gpu,
                                     "actor_rollout_ref.rollout")

        if self.use_critic and not config.critic.use_dynamic_bsz:
            # Check for critic micro-batch size conflicts
            check_mutually_exclusive(config.critic.ppo_micro_batch_size, config.critic.ppo_micro_batch_size_per_gpu,
                                     "critic")

        # Check for reward model micro-batch size conflicts
        if config.reward_model.enable and not config.reward_model.use_dynamic_bsz:
            check_mutually_exclusive(config.reward_model.micro_batch_size, config.reward_model.micro_batch_size_per_gpu,
                                     "reward_model")

        # Actor
        # if NOT dynamic_bsz, we must ensure:
        #    ppo_mini_batch_size is divisible by ppo_micro_batch_size
        #    ppo_micro_batch_size * sequence_parallel_size >= n_gpus
        if not config.actor_rollout_ref.actor.use_dynamic_bsz:
            sp_size = config.actor_rollout_ref.actor.get('ulysses_sequence_parallel_size', 1)
            if config.actor_rollout_ref.actor.ppo_micro_batch_size is not None:
                assert config.actor_rollout_ref.actor.ppo_mini_batch_size % config.actor_rollout_ref.actor.ppo_micro_batch_size == 0
                assert config.actor_rollout_ref.actor.ppo_micro_batch_size * sp_size >= n_gpus

        # critic
        if self.use_critic and not config.critic.use_dynamic_bsz:
            sp_size = config.critic.get('ulysses_sequence_parallel_size', 1)
            if config.critic.ppo_micro_batch_size is not None:
                assert config.critic.ppo_mini_batch_size % config.critic.ppo_micro_batch_size == 0
                assert config.critic.ppo_micro_batch_size * sp_size >= n_gpus

        # Check if use_remove_padding is enabled when using sequence parallelism for fsdp
        if config.actor_rollout_ref.actor.strategy == 'fsdp':
            if config.actor_rollout_ref.actor.get('ulysses_sequence_parallel_size', 1) > 1 or \
                    config.actor_rollout_ref.ref.get('ulysses_sequence_parallel_size', 1) > 1:
                assert config.actor_rollout_ref.model.use_remove_padding, \
                    "When using sequence parallelism for actor/ref policy, you must enable `use_remove_padding`."

        if self.use_critic and config.critic.strategy == 'fsdp':
            if config.critic.get('ulysses_sequence_parallel_size', 1) > 1:
                assert config.critic.model.use_remove_padding, \
                    "When using sequence parallelism for critic, you must enable `use_remove_padding`."

        if config.data.get('val_batch_size', None) is not None:
            print(
                f"WARNING: val_batch_size is deprecated. Validation datasets are sent to inference engines as a whole batch, which will schedule the memory themselves."
            )

        print("[validate_config] All configuration checks passed successfully!")

    def _create_dataloader(self):
        # TODO: we have to make sure the batch size is divisible by the dp size
        self.train_dataset = RLHFDataset(parquet_files=self.config.data.train_files,
                                         tokenizer=self.tokenizer,
                                         prompt_key=self.config.data.prompt_key,
                                         max_prompt_length=self.config.data.max_prompt_length,
                                         filter_prompts=True,
                                         return_raw_chat=self.config.data.get('return_raw_chat', False),
                                         truncation='error')
  
# use sampler for better ckpt resume
        if self.config.data.shuffle:
            train_dataloader_generator = torch.Generator()
            train_dataloader_generator.manual_seed(self.config.data.get('seed', 1))
            sampler = RandomSampler(data_source=self.train_dataset, generator=train_dataloader_generator)
        else:
            sampler = SequentialSampler(data_source=self.train_dataset)

        train_batch_size = self.config.data.train_batch_size
        if self.config.trainer.rejection_sample:
            train_batch_size *= self.config.trainer.rejection_sample_multiplier
            train_batch_size = int(train_batch_size)

        self.train_dataloader = StatefulDataLoader(dataset=self.train_dataset,
                                                   batch_size=self.config.data.train_batch_size,
                                                   drop_last=True,
                                                   collate_fn=collate_fn,
                                                   sampler=sampler)
        self.val_dataset = RLHFDataset(parquet_files=self.config.data.val_files,
                                       tokenizer=self.tokenizer,
                                       prompt_key=self.config.data.prompt_key,
                                       max_prompt_length=self.config.data.max_prompt_length,
                                       filter_prompts=True,
                                       return_raw_chat=self.config.data.get('return_raw_chat', False),
                                       truncation='error')
<<<<<<< HEAD
        self.val_dataloader = StatefulDataLoader(
=======

        self.val_dataloader = DataLoader(
>>>>>>> 97365aee
            dataset=self.val_dataset,
            # Validation datasets are sent to inference engines as a whole batch,
            # which will schedule the memory themselves.
            batch_size=len(self.val_dataset),
            shuffle=False,
            drop_last=False,
            collate_fn=collate_fn)

        assert len(self.train_dataloader) >= 1
        assert len(
            self.val_dataloader
        ) == 1, "Validation dataloader must have a single batch, which inference engines will schedule the memory themselves."

        print(f'Size of train dataloader: {len(self.train_dataloader)}')

        # inject total_training_steps to actor/critic optim_config. This is hacky.
        total_training_steps = len(self.train_dataloader) * self.config.trainer.total_epochs

        if self.config.trainer.total_training_steps is not None:
            total_training_steps = self.config.trainer.total_training_steps

        self.total_training_steps = total_training_steps
        print(f'Total training steps: {self.total_training_steps}')

        OmegaConf.set_struct(self.config, True)
        with open_dict(self.config):
            self.config.actor_rollout_ref.actor.optim.total_training_steps = total_training_steps
            self.config.critic.optim.total_training_steps = total_training_steps

    def _maybe_log_val_generations_to_wandb(self, inputs, outputs, scores):
        """Log a table of validation samples to wandb"""

        generations_to_log = self.config.trainer.val_generations_to_log_to_wandb

        if generations_to_log == 0:
            return

        if generations_to_log > 0 and 'wandb' not in self.config.trainer.logger:
            print(
                'WARNING: `val_generations_to_log_to_wandb` is set to a positive value, but no wandb logger is found. ')
            return

        import wandb
        import numpy as np

        # Create tuples of (input, output, score) and sort by input text
        samples = list(zip(inputs, outputs, scores))
        samples.sort(key=lambda x: x[0])  # Sort by input text

        # Use fixed random seed for deterministic shuffling
        rng = np.random.RandomState(42)
        rng.shuffle(samples)

        # Take first N samples after shuffling
        samples = samples[:generations_to_log]

        # Create column names for all samples
        columns = ["step"] + sum([[f"input_{i+1}", f"output_{i+1}", f"score_{i+1}"] for i in range(len(samples))], [])

        if not hasattr(self, 'validation_table'):
            # Initialize the table on first call
            self.validation_table = wandb.Table(columns=columns)

        # Create a new table with same columns and existing data
        # Workaround for https://github.com/wandb/wandb/issues/2981#issuecomment-1997445737
        new_table = wandb.Table(columns=columns, data=self.validation_table.data)

        # Add new row with all data
        row_data = []
        row_data.append(self.global_steps)
        for sample in samples:
            row_data.extend(sample)

        new_table.add_data(*row_data)

        # Update reference and log
        wandb.log({"val/generations": new_table}, step=self.global_steps)
        self.validation_table = new_table

    def _validate(self):
        reward_tensor_lst = []
        data_source_lst = []

        # Lists to collect samples for the table
        sample_inputs = []
        sample_outputs = []
        sample_scores = []

        for test_data in self.val_dataloader:
            test_batch = DataProto.from_single_dict(test_data)

            # we only do validation on rule-based rm
            if self.config.reward_model.enable and test_batch[0].non_tensor_batch['reward_model']['style'] == 'model':
                return {}

            n_val_samples = self.config.actor_rollout_ref.rollout.n_val
            test_batch = test_batch.repeat(repeat_times=n_val_samples, interleave=True)
            # Store original inputs
            input_ids = test_batch.batch['input_ids']
            input_texts = [self.tokenizer.decode(ids, skip_special_tokens=True) for ids in input_ids]
            sample_inputs.extend(input_texts)

            #test_batch = test_batch.pop(['input_ids', 'attention_mask', 'position_ids'])
            test_batch.meta_info = {
                'eos_token_id': self.tokenizer.eos_token_id,
                'pad_token_id': self.tokenizer.pad_token_id,
                'recompute_log_prob': False,
                'do_sample': False,
                'validate': True,
            }
            # pad to be divisible by dp_size
            if self.hybrid_engine:
                test_batch_padded, pad_size = pad_dataproto_to_divisor(test_batch, self.actor_rollout_wg.world_size)
            else:
                test_batch_padded, pad_size = pad_dataproto_to_divisor(test_batch, self.rollout_wg.world_size)
            test_batch_padded.meta_info['val_temperature'] = self.config.actor_rollout_ref.rollout.val_temperature
            if self.hybrid_engine:
                test_output_gen_batch_padded = self.actor_rollout_wg.generate_sequences(test_batch_padded)
            else:
                test_output_gen_batch_padded = self.rollout_wg.generate_sequences(test_batch_padded)
            # unpad
            test_output_gen_batch = unpad_dataproto(test_output_gen_batch_padded, pad_size=pad_size)
            print('validation generation end')

            # Store generated outputs
            output_ids = test_output_gen_batch.batch['responses']
            output_texts = [self.tokenizer.decode(ids, skip_special_tokens=True) for ids in output_ids]
            sample_outputs.extend(output_texts)
            
            test_batch =  dataprotoitem_to_dataproto(test_output_gen_batch) #test_batch.union(test_output_gen_batch)

            # evaluate using reward_function
            reward_tensor = self.val_reward_fn(test_batch)

            # Store scores
            scores = reward_tensor.sum(-1).cpu().tolist()
            sample_scores.extend(scores)

            reward_tensor_lst.append(reward_tensor)
            data_source_lst.append(test_batch.non_tensor_batch.get('data_source', ['unknown'] * reward_tensor.shape[0]))

        self._maybe_log_val_generations_to_wandb(inputs=sample_inputs, outputs=sample_outputs, scores=sample_scores)

        reward_tensor = torch.cat(reward_tensor_lst, dim=0).sum(-1).cpu()  # (batch_size,)
        data_sources = np.concatenate(data_source_lst, axis=0)

        # evaluate test_score based on data source
        data_source_reward = {}
        for i in range(reward_tensor.shape[0]):
            data_source = data_sources[i]
            if data_source not in data_source_reward:
                data_source_reward[data_source] = []
            data_source_reward[data_source].append(reward_tensor[i].item())

        metric_dict = {}
        for data_source, rewards in data_source_reward.items():
            metric_dict[f'val/test_score/{data_source}'] = np.mean(rewards)

        return metric_dict

    def init_workers(self):
        """Init resource pool and worker group"""
        self.resource_pool_manager.create_resource_pool()

        self.resource_pool_to_cls = {pool: {} for pool in self.resource_pool_manager.resource_pool_dict.values()}

        # create actor and rollout
        if self.hybrid_engine:
            resource_pool = self.resource_pool_manager.get_resource_pool(Role.ActorRollout)
            actor_rollout_cls = RayClassWithInitArgs(cls=self.role_worker_mapping[Role.ActorRollout],
                                                     config=self.config.actor_rollout_ref,
                                                     role='actor_rollout',
                                                     reward_config=self.config.reward_model)
            self.resource_pool_to_cls[resource_pool]['actor_rollout'] = actor_rollout_cls
        else:
            assert Role.Actor in self.role_worker_mapping and Role.Rollout in self.role_worker_mapping, "Actor and Rollout must be in role_worker_mapping"
            actor_resource_pool = self.resource_pool_manager.get_resource_pool(Role.Actor)
            # actor_gpu_ids = actor_resource_pool.gpu_assignments if isinstance(actor_resource_pool, RayResourcePool) else None
            actor_cls = RayClassWithInitArgs(
                cls=self.role_worker_mapping[Role.Actor],
                config=self.config.actor_rollout_ref,
                role='actor',
                reward_config=self.config.reward_model,
            )
            self.resource_pool_to_cls[actor_resource_pool]['actor'] = actor_cls

            # Get rollout resource pool
            rollout_resource_pool = self.resource_pool_manager.get_resource_pool(Role.Rollout)
            # rollout_gpu_ids = rollout_resource_pool.gpu_assignments if isinstance(rollout_resource_pool, RayResourcePool) else None
            rollout_cls = RayClassWithInitArgs(
                cls=self.role_worker_mapping[Role.Rollout],
                config=self.config.actor_rollout_ref,
                role='rollout',
                reward_config=self.config.reward_model,
            )
            self.resource_pool_to_cls[rollout_resource_pool]['rollout'] = rollout_cls

        # create critic
        if self.use_critic:
            resource_pool = self.resource_pool_manager.get_resource_pool(Role.Critic)
            critic_cls = RayClassWithInitArgs(cls=self.role_worker_mapping[Role.Critic], config=self.config.critic)
            self.resource_pool_to_cls[resource_pool]['critic'] = critic_cls

        # create reference policy if needed
        if self.use_reference_policy:
            resource_pool = self.resource_pool_manager.get_resource_pool(Role.RefPolicy)
            ref_policy_cls = RayClassWithInitArgs(self.role_worker_mapping[Role.RefPolicy],
                                                  config=self.config.actor_rollout_ref,
                                                  role='ref')
            self.resource_pool_to_cls[resource_pool]['ref'] = ref_policy_cls

        # create a reward model if reward_fn is None
        if self.use_rm:
            # we create a RM here
            resource_pool = self.resource_pool_manager.get_resource_pool(Role.RewardModel)
            rm_cls = RayClassWithInitArgs(self.role_worker_mapping[Role.RewardModel], config=self.config.reward_model)
            self.resource_pool_to_cls[resource_pool]['rm'] = rm_cls

        # initialize WorkerGroup
        # NOTE: if you want to use a different resource pool for each role, which can support different parallel size,
        # you should not use `create_colocated_worker_cls`. Instead, directly pass different resource pool to different worker groups.
        # See https://github.com/volcengine/verl/blob/master/examples/ray/tutorial.ipynb for more information.
        all_wg = {}
        self.wg_dicts = []
        for resource_pool, class_dict in self.resource_pool_to_cls.items():
            worker_dict_cls = create_colocated_worker_cls(class_dict=class_dict)
            wg_dict = self.ray_worker_group_cls(resource_pool=resource_pool, ray_cls_with_init=worker_dict_cls)
            spawn_wg = wg_dict.spawn(prefix_set=class_dict.keys())
            all_wg.update(spawn_wg)
            # keep the referece of WorkerDict to support ray >= 2.31. Ref: https://github.com/ray-project/ray/pull/45699
            self.wg_dicts.append(wg_dict)

        if self.use_critic:
            self.critic_wg = all_wg['critic']
            self.critic_wg.init_model()

        if self.use_reference_policy:
            self.ref_policy_wg = all_wg['ref']
            self.ref_policy_wg.init_model()

        if self.use_rm:
            self.rm_wg = all_wg['rm']
            self.rm_wg.init_model()

        # we should create rollout at the end so that vllm can have a better estimation of kv cache memory
        if self.hybrid_engine:
            self.actor_rollout_wg = all_wg['actor_rollout']
            self.actor_rollout_wg.init_model()
        else:
            self.actor_wg = all_wg['actor']
            self.actor_wg.init_model()
            self.rollout_wg = all_wg['rollout']
            self.rollout_wg.init_model()


    def _save_checkpoint(self):
        # path: given_path + `/global_step_{global_steps}` + `/actor`
        local_global_step_folder = os.path.join(self.config.trainer.default_local_dir,
                                                f'global_step_{self.global_steps}')
        # Make dirs from this absolute path
        os.makedirs(local_global_step_folder, exist_ok=True)
        actor_local_path = os.path.join(local_global_step_folder, 'actor')

        actor_remote_path = None if self.config.trainer.default_hdfs_dir is None else os.path.join(
            self.config.trainer.default_hdfs_dir, f'global_step_{self.global_steps}', 'actor')
        
        if self.hybrid_engine:
            save_actor_cls = self.actor_rollout_wg
        else:
            save_actor_cls = self.actor_wg
        
        save_actor_cls.save_checkpoint(actor_local_path,
                                              actor_remote_path,
                                              self.global_steps,
                                              remove_previous_ckpt=self.config.trainer.remove_previous_ckpt_in_save)

        if self.use_critic:
            critic_local_path = os.path.join(local_global_step_folder, 'critic')
            critic_remote_path = None if self.config.trainer.default_hdfs_dir is None else os.path.join(
                self.config.trainer.default_hdfs_dir, f'global_step_{self.global_steps}', 'critic')
            self.critic_wg.save_checkpoint(critic_local_path,
                                           critic_remote_path,
                                           self.global_steps,
                                           remove_previous_ckpt=self.config.trainer.remove_previous_ckpt_in_save)

        # save dataloader
        dataloader_local_path = os.path.join(local_global_step_folder, 'data.pt')
        dataloader_state_dict = self.train_dataloader.state_dict()
        torch.save(dataloader_state_dict, dataloader_local_path)

        # latest checkpointed iteration tracker (for atomic usage)
        local_latest_checkpointed_iteration = os.path.join(self.config.trainer.default_local_dir,
                                                           'latest_checkpointed_iteration.txt')
        with open(local_latest_checkpointed_iteration, 'w') as f:
            f.write(str(self.global_steps))

    def _load_checkpoint(self):
        if self.config.trainer.resume_mode == 'disable':
            return 0

        # load from hdfs
        if self.config.trainer.default_hdfs_dir is not None:
            NotImplementedError('load from hdfs is not implemented yet')
        else:
            checkpoint_folder = self.config.trainer.default_local_dir  # TODO: check path
            if not os.path.isabs(checkpoint_folder):
                working_dir = os.getcwd()
                checkpoint_folder = os.path.join(working_dir, checkpoint_folder)
            global_step_folder = find_latest_ckpt_path(checkpoint_folder)  # None if no latest

        # find global_step_folder
        if self.config.trainer.resume_mode == 'auto':
            if global_step_folder is None:
                print('Training from scratch')
                return 0
        else:
            if not (self.config.trainer.resume_from_path and global_step_folder is not None):
                assert isinstance(self.config.trainer.resume_mode, str), "resume ckpt must be str type"
                assert 'global_step_' in self.config.trainer.resume_mode, "resume ckpt must specify the global_steps"
                global_step_folder = self.config.trainer.resume_mode
                if not os.path.isabs(global_step_folder):
                    working_dir = os.getcwd()
                    global_step_folder = os.path.join(working_dir, global_step_folder)
        print(f'Load from checkpoint folder: {global_step_folder}')
        # set global step
        self.global_steps = int(global_step_folder.split('global_step_')[-1])

        print(f'Setting global step to {self.global_steps}')
        print(f'Resuming from {global_step_folder}')

        actor_path = os.path.join(global_step_folder, 'actor')
        critic_path = os.path.join(global_step_folder, 'critic')
        # load actor
        if self.hybrid_engine:
            load_actor_cls = self.actor_rollout_wg
        else:
            load_actor_cls = self.actor_wg
            
        load_actor_cls.load_checkpoint(actor_path,
                                              del_local_after_load=self.config.trainer.del_local_ckpt_after_load)

        if not self.hybrid_engine:
            # Broadcast actor to rollout workers if not using hybrid engine
            updated_actor_module_fsdp_ref = self.actor_wg.get_state_dict()
            if isinstance(updated_actor_module_fsdp_ref, list):
                updated_actor_module_fsdp_ref = updated_actor_module_fsdp_ref[0]
            self.rollout_wg.update_rollout_actor_module(updated_actor_module_fsdp_ref)
        # if not self.hybrid_engine:
        #     self.rollout_wg.load_checkpoint(actor_path,
        #                                           del_local_after_load=self.config.trainer.del_local_ckpt_after_load)
        
        # load critic
        if self.use_critic:
            self.critic_wg.load_checkpoint(critic_path,
                                           del_local_after_load=self.config.trainer.del_local_ckpt_after_load)

        # load dataloader,
        # TODO: from remote not implemented yet
        dataloader_local_path = os.path.join(global_step_folder, 'data.pt')
        if os.path.exists(dataloader_local_path):
            dataloader_state_dict = torch.load(dataloader_local_path)
            self.train_dataloader.load_state_dict(dataloader_state_dict)
        else:
            print(f"Warning: No dataloader state found at {dataloader_local_path}, will start from scratch")

    def _balance_batch(self, batch: DataProto, metrics, logging_prefix='global_seqlen'):
        """Reorder the data on single controller such that each dp rank gets similar total tokens"""
        attention_mask = batch.batch['attention_mask']
        batch_size = attention_mask.shape[0]
        global_seqlen_lst = batch.batch['attention_mask'].view(batch_size, -1).sum(-1).tolist()  # (train_batch_size,)
        if self.hybrid_engine:
            world_size = self.actor_rollout_wg.world_size
        else:
            world_size = self.actor_wg.world_size
        global_partition_lst = get_seqlen_balanced_partitions(global_seqlen_lst,
                                                              k_partitions=world_size,
                                                              equal_size=True)
        # reorder based on index. The data will be automatically equally partitioned by dispatch function
        global_idx = torch.tensor([j for partition in global_partition_lst for j in partition])
        batch.reorder(global_idx)
        global_balance_stats = log_seqlen_unbalance(seqlen_list=global_seqlen_lst,
                                                    partitions=global_partition_lst,
                                                    prefix=logging_prefix)
        metrics.update(global_balance_stats)

    def fit(self):
        """
        The training loop of PPO.
        The driver process only need to call the compute functions of the worker group through RPC to construct the PPO dataflow.
        The light-weight advantage computation is done on the driver process.
        """
        from verl.utils.tracking import Tracking
        from omegaconf import OmegaConf

        logger = Tracking(project_name=self.config.trainer.project_name,
                          experiment_name=self.config.trainer.experiment_name,
                          default_backend=self.config.trainer.logger,
                          config=OmegaConf.to_container(self.config, resolve=True))

        self.global_steps = 0

        # load checkpoint before doing anything
        self._load_checkpoint()

        # perform validation before training
        # currently, we only support validation using the reward_function.
        if self.val_reward_fn is not None and self.config.trainer.get('val_before_train', True):
            val_metrics = self._validate()
            pprint(f'Initial validation metrics: {val_metrics}')
            logger.log(data=val_metrics, step=self.global_steps)
            if self.config.trainer.get('val_only', False):
                return

        # we start from step 1
        self.global_steps += 1

        for epoch in range(self.config.trainer.total_epochs):
            for batch_dict in self.train_dataloader:
                metrics = {}
                timing_raw = {}

                batch: DataProto = DataProto.from_single_dict(batch_dict)
                batch.non_tensor_batch['uid'] = np.array([str(uuid.uuid4()) for _ in range(len(batch.batch))], dtype=object)

                with _timer('step', timing_raw):
                    with _timer('gen', timing_raw):
                        if not self.config.actor_rollout_ref.rollout.async_engine:
                            batch = self.actor_rollout_wg.generate_sequences(batch)
                        else:
                            #Get the generator function which will yield results as they complete
                            gen_seq_generator = self.actor_rollout_wg.generate_sequences_async(prompts=batch)
                            # Collect outputs in a dict keyed by prompt_idx
                            outputs = []
                            for output in gen_seq_generator:
                                outputs.append(output)
                            # Combine all outputs
                            batch = DataProto.concat(outputs)

                    if self.config.algorithm.adv_estimator == AdvantageEstimator.REMAX:
                        with _timer('gen_max', timing_raw):
                            gen_baseline_batch = deepcopy(batch)
                            gen_baseline_batch.meta_info['do_sample'] = False
                            gen_baseline_output = self.actor_rollout_wg.generate_sequences(gen_baseline_batch)

                            batch = batch.union(gen_baseline_output)
                            reward_baseline_tensor = self.reward_fn(batch)
                            reward_baseline_tensor = reward_baseline_tensor.sum(dim=-1)

                            batch.pop(batch_keys=list(gen_baseline_output.batch.keys()))

                            batch.batch['reward_baselines'] = reward_baseline_tensor

                            del gen_baseline_batch, gen_baseline_output

                    with _timer('adv', timing_raw):
                        # compute scores using reward model and/or reward function
                        if self.use_rm:
                            reward_tensor = self.rm_wg.compute_rm_score(batch)
                            batch = batch.union(reward_tensor)

                        reward_tensor = self.reward_fn(batch)
                        batch.batch['token_level_scores'] = reward_tensor

                        # Rejection sampling based on rewards
                        # Group rewards by uid
                        uids = batch.non_tensor_batch['uid']
                        unique_uids = np.unique(uids)
                        valid_mask = torch.ones(len(uids), dtype=torch.bool)
                        solve_none = 0
                        solve_all = 0
                        for uid in unique_uids:
                            uid_mask = uids == uid
                            uid_rewards = reward_tensor[uid_mask].sum(-1)  # Sum rewards for each sequence
                            
                            # Check if all rewards are 0 or all are 1 for this uid
                            if (uid_rewards == 0).all():
                                valid_mask[uid_mask] = False
                                solve_none += 1
                            elif (uid_rewards == 1).all():
                                valid_mask[uid_mask] = False
                                solve_all += 1
                        
                        # Log to metrics
                        metrics['batch/solve_none'] = solve_none
                        metrics['batch/solve_all'] = solve_all


                        if self.config.trainer.rejection_sample:
                            # If no valid samples remain, skip this batch and get a new one
                            if not valid_mask.any():
                                continue

                            # Filter batch to keep only valid samples
                            batch = batch[valid_mask]
                            batch = dataprotoitem_to_dataproto(batch)
                            # Round down to the nearest multiple of world size
                            num_trainer_replicas = self.actor_rollout_wg.world_size 
                            max_batch_size = (batch.batch['input_ids'].shape[0] // num_trainer_replicas) * num_trainer_replicas
                            if not max_batch_size:
                                # give up, you got everything either all wrong or right.
                                continue

                            size_mask = torch.zeros(batch.batch['input_ids'].shape[0], dtype=torch.bool)
                            size_mask[:max_batch_size] = True
                            batch = batch[size_mask]
                            batch = dataprotoitem_to_dataproto(batch)

                        
                        if self.config.actor_rollout_ref.rollout.vllm_log_prob:
                            # Avoid recompute log_prob bugs. Log probs from vLLM. (Could be buggy)
                            batch.meta_info['micro_batch_size'] = self.config.actor_rollout_ref.rollout.log_prob_micro_batch_size_per_gpu
                            batch.meta_info['max_token_len'] = self.config.actor_rollout_ref.rollout.log_prob_max_token_len_per_gpu
                            batch.meta_info['use_dynamic_bsz'] = self.config.actor_rollout_ref.rollout.log_prob_use_dynamic_bsz
                            batch.meta_info['temperature'] = self.config.actor_rollout_ref.rollout.temperature
                        else:
                            # Recompute old_log_probs using Pytorch FSDP.
                            with _timer('old_log_prob', timing_raw):
                                old_log_prob = self.actor_rollout_wg.compute_log_prob(batch)
                                batch = batch.union(old_log_prob)

                        if self.use_reference_policy:
                            # compute reference log_prob
                            with _timer('ref', timing_raw):
                                ref_log_prob = self.ref_policy_wg.compute_ref_log_prob(batch)
                                batch = batch.union(ref_log_prob)

                        # compute values
                        if self.use_critic:
                            with _timer('values', timing_raw):
                                values = self.critic_wg.compute_values(batch)
                                batch = batch.union(values)

                        # compute rewards with KL penalty if needed

                        # Note: This kl penalty applied directly over the rewards is disabled for GRPO. The kl penalty is applied at dp_actor.py
                        # where it is subtracted directly from the policy loss

                        # if not self.config.actor_rollout_ref.actor.use_kl_loss:
                        #     batch, kl_metrics = apply_kl_penalty(batch,
                        #                                        kl_ctrl=self.kl_ctrl,
                        #                                        kl_penalty=self.config.algorithm.kl_penalty)
                        #     metrics.update(kl_metrics)
                        # else:
                        #     batch.batch['token_level_rewards'] = batch.batch['token_level_scores']

                        batch.batch['token_level_rewards'] = batch.batch['token_level_scores']

                        # compute advantages, executed on the driver process
                        batch = compute_advantage(batch,
                                                  adv_estimator=self.config.algorithm.adv_estimator,
                                                  gamma=self.config.algorithm.gamma,
                                                  lam=self.config.algorithm.lam,
                                                  num_repeat=self.config.actor_rollout_ref.rollout.n)

                    # balance the number of valid tokens on each dp rank.
                    # Note that this breaks the order of data inside the batch.
                    # Please take care when you implement group based adv computation such as GRPO and rloo
                    self._balance_batch(batch, metrics=metrics)

                    # compute global_valid tokens
                    batch.meta_info['global_token_num'] = torch.sum(batch.batch['attention_mask'], dim=-1).tolist()

                    # update critic
                    if self.use_critic:
                        with _timer('update_critic', timing_raw):
                            critic_output = self.critic_wg.update_critic(batch)
                        critic_output_metrics = reduce_metrics(critic_output.meta_info['metrics'])
                        metrics.update(critic_output_metrics)

                    # implement critic warmup
                    if self.config.trainer.critic_warmup <= self.global_steps:
                        # update actor
                        with _timer('update_actor', timing_raw):
                            actor_output = self.actor_rollout_wg.update_actor(batch)
                        actor_output_metrics = reduce_metrics(actor_output.meta_info['metrics'])
                        metrics.update(actor_output_metrics)

                    # validate
                    if self.val_reward_fn is not None and self.config.trainer.test_freq > 0 and \
                        self.global_steps % self.config.trainer.test_freq == 0:
                        with _timer('testing', timing_raw):
                            val_metrics: dict = self._validate()
                        metrics.update(val_metrics)

                    if self.config.trainer.save_freq > 0 and \
                            self.global_steps % self.config.trainer.save_freq == 0:
                        with _timer('save_checkpoint', timing_raw):
                            self._save_checkpoint()

                # collect metrics
                metrics.update(compute_data_metrics(batch=batch, use_critic=self.use_critic))
                metrics.update(compute_timing_metrics(batch=batch, timing_raw=timing_raw))

                # TODO: make a canonical logger that supports various backend
                logger.log(data=metrics, step=self.global_steps)

                self.global_steps += 1

                if self.global_steps >= self.total_training_steps:

                    # perform validation after training
                    if self.val_reward_fn is not None:
                        val_metrics = self._validate()
                        pprint(f'Final validation metrics: {val_metrics}')
                        logger.log(data=val_metrics, step=self.global_steps)
                    if self.config.trainer.save_freq > 0 and \
                            (self.global_steps - 1) % self.config.trainer.save_freq != 0:
                        with _timer('save_checkpoint', timing_raw):
                            self._save_checkpoint()
                    return

<|MERGE_RESOLUTION|>--- conflicted
+++ resolved
@@ -259,13 +259,8 @@
         return_diff_var = torch.var(valid_returns - valid_values)
         return_var = torch.var(valid_returns)
 
-<<<<<<< HEAD
-    if 'environment_reward' in batch.batch:
-        sequence_environment_reward = batch.batch['environment_reward'].sum(-1)
-=======
     if 'environment_scores' in batch.batch:
         sequence_environment_scores = batch.batch['environment_scores'].sum(-1)
->>>>>>> 97365aee
 
     metrics = {
         # score
@@ -306,17 +301,10 @@
         } if use_critic else {}),
         **({
             # values
-<<<<<<< HEAD
-            'critic/environment_reward/mean': torch.mean(sequence_environment_reward).detach().item(),
-            'critic/environment_reward/max': torch.max(sequence_environment_reward).detach().item(),
-            'critic/environment_reward/min': torch.min(sequence_environment_reward).detach().item(),
-        } if 'environment_reward' in batch.batch else {}),
-=======
             'critic/environment_scores/mean': torch.mean(sequence_environment_scores).detach().item(),
             'critic/environment_scores/max': torch.max(sequence_environment_scores).detach().item(),
             'critic/environment_scores/min': torch.min(sequence_environment_scores).detach().item(),
         } if 'environment_scores' in batch.batch else {}),
->>>>>>> 97365aee
 
         # response length
         'response_length/mean':
@@ -556,12 +544,7 @@
                                        filter_prompts=True,
                                        return_raw_chat=self.config.data.get('return_raw_chat', False),
                                        truncation='error')
-<<<<<<< HEAD
         self.val_dataloader = StatefulDataLoader(
-=======
-
-        self.val_dataloader = DataLoader(
->>>>>>> 97365aee
             dataset=self.val_dataset,
             # Validation datasets are sent to inference engines as a whole batch,
             # which will schedule the memory themselves.
