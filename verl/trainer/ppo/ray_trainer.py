--- conflicted
+++ resolved
@@ -221,10 +221,7 @@
     return attention_mask[:, -response_length:]
 
 
-<<<<<<< HEAD
-def compute_advantage(data: DataProto, adv_estimator, gamma=1.0, lam=1.0, num_repeat=1, multi_turn=False, norm_adv_by_std_in_grpo=True, mask_truncated_samples=False, clip_advantages=False):
-=======
-def compute_advantage(data: DataProto, adv_estimator, gamma=1.0, lam=1.0, num_repeat=1, multi_turn=False, norm_adv_by_std_in_grpo=True, **kwargs):
+def compute_advantage(data: DataProto, adv_estimator, gamma=1.0, lam=1.0, num_repeat=1, multi_turn=False, norm_adv_by_std_in_grpo=True, mask_truncated_samples=False, clip_advantages=False, **kwargs):
     """Compute advantage estimates for policy optimization.
 
     This function computes advantage estimates using various estimators like GAE, GRPO, REINFORCE++, etc.
@@ -242,7 +239,6 @@
     Returns:
         DataProto: The updated data with computed advantages and returns.
     """
->>>>>>> e23e67ba
     # Back-compatible with trainers that do not compute response mask in fit
     if "response_mask" not in data.batch:
         data.batch["response_mask"] = compute_response_mask(data)
@@ -689,23 +685,7 @@
             input_texts = [self.tokenizer.decode(ids, skip_special_tokens=True) for ids in input_ids]
             sample_inputs.extend(input_texts)
 
-<<<<<<< HEAD
             test_gen_batch = test_batch
-=======
-            batch_keys_to_pop = ["input_ids", "attention_mask", "position_ids"]
-            non_tensor_batch_keys_to_pop = ["raw_prompt_ids"]
-            if "multi_modal_data" in test_batch.non_tensor_batch:
-                non_tensor_batch_keys_to_pop.append("multi_modal_data")
-            if "raw_prompt" in test_batch.non_tensor_batch:
-                non_tensor_batch_keys_to_pop.append("raw_prompt")
-            if "tools_kwargs" in test_batch.non_tensor_batch:
-                non_tensor_batch_keys_to_pop.append("tools_kwargs")
-            test_gen_batch = test_batch.pop(
-                batch_keys=batch_keys_to_pop,
-                non_tensor_batch_keys=non_tensor_batch_keys_to_pop,
-            )
-
->>>>>>> e23e67ba
             test_gen_batch.meta_info = {
                 "eos_token_id": self.tokenizer.eos_token_id,
                 "pad_token_id": self.tokenizer.pad_token_id,
@@ -722,7 +702,6 @@
             
             # pad to be divisible by dp_size
             test_gen_batch_padded, pad_size = pad_dataproto_to_divisor(test_gen_batch, validate_wg.world_size)
-
             if self.async_rollout_mode:
                 self.async_rollout_manager.wake_up()
                 test_output_gen_batch_padded = self.async_rollout_manager.generate_sequences(test_gen_batch_padded)
@@ -732,15 +711,16 @@
 
             # unpad
             test_output_gen_batch = unpad_dataproto(test_output_gen_batch_padded, pad_size=pad_size)
-            print("validation generation end")
+            print("========================Validation generation end========================")
 
             # Store generated outputs
             output_ids = test_output_gen_batch.batch["responses"]
             output_texts = [self.tokenizer.decode(ids, skip_special_tokens=True) for ids in output_ids]
             sample_outputs.extend(output_texts)
-            
-            test_batch =  dataprotoitem_to_dataproto(test_output_gen_batch) #test_batch.union(test_output_gen_batch)
-
+            if isinstance(test_output_gen_batch, DataProto):
+                test_batch =  test_output_gen_batch
+            else:
+                test_batch = dataprotoitem_to_dataproto(test_output_gen_batch)
             # evaluate using reward_function
             result = self.val_reward_fn(test_batch, return_dict=True)
             reward_tensor = result["reward_tensor"]
@@ -1064,25 +1044,7 @@
                 metrics = {}
                 timing_raw = {}
                 batch: DataProto = DataProto.from_single_dict(batch_dict)
-<<<<<<< HEAD
                 batch.non_tensor_batch['uid'] = np.array([str(uuid.uuid4()) for _ in range(len(batch.batch))], dtype=object)
-=======
-
-                # pop those keys for generation
-                batch_keys_to_pop = ["input_ids", "attention_mask", "position_ids"]
-                non_tensor_batch_keys_to_pop = ["raw_prompt_ids"]
-                if "multi_modal_data" in batch.non_tensor_batch:
-                    non_tensor_batch_keys_to_pop.append("multi_modal_data")
-                if "raw_prompt" in batch.non_tensor_batch:
-                    non_tensor_batch_keys_to_pop.append("raw_prompt")
-                if "tools_kwargs" in batch.non_tensor_batch:
-                    non_tensor_batch_keys_to_pop.append("tools_kwargs")
-                gen_batch = batch.pop(
-                    batch_keys=batch_keys_to_pop,
-                    non_tensor_batch_keys=non_tensor_batch_keys_to_pop,
-                )
-
->>>>>>> e23e67ba
                 is_last_step = self.global_steps >= self.total_training_steps
 
                 with _timer('step', timing_raw):
@@ -1108,64 +1070,11 @@
                             future_reward = compute_reward_async.remote(batch, self.config, self.tokenizer)
                             reward_tensor, reward_extra_infos_dict = None, None
 
-<<<<<<< HEAD
                     with _timer('adv', timing_raw):
                         # compute scores using reward model and/or reward function
                         if self.use_rm:
                             reward_tensor = self.rm_wg.compute_rm_score(batch)
                             batch = batch.union(reward_tensor)
-=======
-                    # recompute old_log_probs
-                    with _timer("old_log_prob", timing_raw):
-                        old_log_prob = self.actor_rollout_wg.compute_log_prob(batch)
-                        entropys = old_log_prob.batch["entropys"]
-                        response_masks = batch.batch["response_mask"]
-                        loss_agg_mode = self.config.actor_rollout_ref.actor.loss_agg_mode
-                        entropy_loss = agg_loss(loss_mat=entropys, loss_mask=response_masks, loss_agg_mode=loss_agg_mode)
-                        old_log_prob_metrics = {"actor/entropy_loss": entropy_loss.detach().item()}
-                        metrics.update(old_log_prob_metrics)
-                        old_log_prob.batch.pop("entropys")
-                        batch = batch.union(old_log_prob)
-
-                        if "rollout_log_probs" in batch.batch.keys():
-                            # TODO: we may want to add diff of probs too.
-                            rollout_old_log_probs = batch.batch["rollout_log_probs"]
-                            actor_old_log_probs = batch.batch["old_log_probs"]
-                            attention_mask = batch.batch["attention_mask"]
-                            responses = batch.batch["responses"]
-                            response_length = responses.size(1)
-                            response_mask = attention_mask[:, -response_length:]
-
-                            rollout_probs = torch.exp(rollout_old_log_probs)
-                            actor_probs = torch.exp(actor_old_log_probs)
-                            rollout_probs_diff = torch.abs(rollout_probs - actor_probs)
-                            rollout_probs_diff = torch.masked_select(rollout_probs_diff, response_mask.bool())
-                            rollout_probs_diff_max = torch.max(rollout_probs_diff)
-                            rollout_probs_diff_mean = torch.mean(rollout_probs_diff)
-                            rollout_probs_diff_std = torch.std(rollout_probs_diff)
-                            metrics.update(
-                                {
-                                    "training/rollout_probs_diff_max": rollout_probs_diff_max.detach().item(),
-                                    "training/rollout_probs_diff_mean": rollout_probs_diff_mean.detach().item(),
-                                    "training/rollout_probs_diff_std": rollout_probs_diff_std.detach().item(),
-                                }
-                            )
-
-                    if self.use_reference_policy:
-                        # compute reference log_prob
-                        with _timer("ref", timing_raw):
-                            if not self.ref_in_actor:
-                                ref_log_prob = self.ref_policy_wg.compute_ref_log_prob(batch)
-                            else:
-                                ref_log_prob = self.actor_rollout_wg.compute_ref_log_prob(batch)
-                            batch = batch.union(ref_log_prob)
-
-                    # compute values
-                    if self.use_critic:
-                        with _timer("values", timing_raw):
-                            values = self.critic_wg.compute_values(batch)
-                            batch = batch.union(values)
->>>>>>> e23e67ba
 
                         reward_extra_infos_dict: dict[str, list]
                         if self.config.reward_model.launch_reward_fn_async:
@@ -1231,17 +1140,41 @@
                             batch = batch[final_mask]
                             batch = dataprotoitem_to_dataproto(batch)
                         
-                        if self.config.actor_rollout_ref.rollout.enable_log_prob:
-                            # Avoid recompute log_prob bugs. Log probs from vLLM. (Could be buggy)
-                            batch.meta_info['micro_batch_size'] = self.config.actor_rollout_ref.rollout.log_prob_micro_batch_size_per_gpu
-                            batch.meta_info['max_token_len'] = self.config.actor_rollout_ref.rollout.log_prob_max_token_len_per_gpu
-                            batch.meta_info['use_dynamic_bsz'] = self.config.actor_rollout_ref.rollout.log_prob_use_dynamic_bsz
-                            batch.meta_info['temperature'] = self.config.actor_rollout_ref.rollout.temperature
-                        else:
-                            # Recompute old_log_probs using Pytorch FSDP.
-                            with _timer('old_log_prob', timing_raw):
-                                old_log_prob = self.actor_rollout_wg.compute_log_prob(batch)
-                                batch = batch.union(old_log_prob)
+                        # Recompute old_log_probs using Pytorch FSDP.                     # recompute old_log_probs
+                        with _timer("old_log_prob", timing_raw):
+                            old_log_prob = self.actor_rollout_wg.compute_log_prob(batch)
+                            # entropys = old_log_prob.batch["entropys"]
+                            # response_masks = batch.batch["response_mask"]
+                            # loss_agg_mode = self.config.actor_rollout_ref.actor.loss_agg_mode
+                            # entropy_loss = agg_loss(loss_mat=entropys, loss_mask=response_masks, loss_agg_mode=loss_agg_mode)
+                            # old_log_prob_metrics = {"actor/entropy_loss": entropy_loss.detach().item()}
+                            # metrics.update(old_log_prob_metrics)
+                            # old_log_prob.batch.pop("entropys")
+                            batch = batch.union(old_log_prob)
+
+                            if "rollout_log_probs" in batch.batch.keys():
+                                # TODO: we may want to add diff of probs too.
+                                rollout_old_log_probs = batch.batch["rollout_log_probs"]
+                                actor_old_log_probs = batch.batch["old_log_probs"]
+                                attention_mask = batch.batch["attention_mask"]
+                                responses = batch.batch["responses"]
+                                response_length = responses.size(1)
+                                response_mask = attention_mask[:, -response_length:]
+
+                                rollout_probs = torch.exp(rollout_old_log_probs)
+                                actor_probs = torch.exp(actor_old_log_probs)
+                                rollout_probs_diff = torch.abs(rollout_probs - actor_probs)
+                                rollout_probs_diff = torch.masked_select(rollout_probs_diff, response_mask.bool())
+                                rollout_probs_diff_max = torch.max(rollout_probs_diff)
+                                rollout_probs_diff_mean = torch.mean(rollout_probs_diff)
+                                rollout_probs_diff_std = torch.std(rollout_probs_diff)
+                                metrics.update(
+                                    {
+                                        "training/rollout_probs_diff_max": rollout_probs_diff_max.detach().item(),
+                                        "training/rollout_probs_diff_mean": rollout_probs_diff_mean.detach().item(),
+                                        "training/rollout_probs_diff_std": rollout_probs_diff_std.detach().item(),
+                                    }
+                                )
 
                         if self.use_reference_policy:
                             # compute reference log_prob
@@ -1264,16 +1197,6 @@
 
                         # compute advantages, executed on the driver process
                         norm_adv_by_std_in_grpo = self.config.algorithm.get("norm_adv_by_std_in_grpo", True)  # GRPO adv normalization factor
-<<<<<<< HEAD
-                        batch = compute_advantage(batch,
-                                                  adv_estimator=self.config.algorithm.adv_estimator,
-                                                  gamma=self.config.algorithm.gamma,
-                                                  lam=self.config.algorithm.lam,
-                                                  mask_truncated_samples=self.config.algorithm.mask_truncated_samples,
-                                                  num_repeat=self.config.actor_rollout_ref.rollout.n,
-                                                  norm_adv_by_std_in_grpo=norm_adv_by_std_in_grpo,
-                                                  multi_turn=self.config.actor_rollout_ref.rollout.multi_turn.enable,
-=======
 
                         batch = compute_advantage(
                             batch,
@@ -1286,7 +1209,8 @@
                             use_pf_ppo=self.config.algorithm.use_pf_ppo,
                             pf_ppo_reweight_method=self.config.algorithm.pf_ppo.reweight_method,
                             pf_ppo_weight_pow=self.config.algorithm.pf_ppo.weight_pow,
->>>>>>> e23e67ba
+                            mask_truncated_samples=self.config.algorithm.mask_truncated_samples,
+                            clip_advantages=self.config.algorithm.clip_advantages,
                         )
 
                     # balance the number of valid tokens on each dp rank.
