# Copyright 2024 Bytedance Ltd. and/or its affiliates
#
# Licensed under the Apache License, Version 2.0 (the "License");
# you may not use this file except in compliance with the License.
# You may obtain a copy of the License at
#
#     http://www.apache.org/licenses/LICENSE-2.0
#
# Unless required by applicable law or agreed to in writing, software
# distributed under the License is distributed on an "AS IS" BASIS,
# WITHOUT WARRANTIES OR CONDITIONS OF ANY KIND, either express or implied.
# See the License for the specific language governing permissions and
# limitations under the License.
"""
Generate responses given a dataset of prompts
"""
import csv
import ray
import json
import numpy as np
import hydra
import os
from tabulate import tabulate

os.environ['NCCL_DEBUG'] = 'WARN'
os.environ['TOKENIZERS_PARALLELISM'] = 'true'
# os.environ['TORCH_COMPILE_DISABLE'] = '1'

from verl.utils.model import compute_position_id_with_mask

import pandas as pd

from transformers import AutoTokenizer
import wandb

from torchdata.stateful_dataloader import StatefulDataLoader

from verl import DataProto
from verl.protocol import (
    DataProtoItem,
    pad_dataproto_to_divisor,
    unpad_dataproto,
)
from verl.single_controller.ray import (
    RayClassWithInitArgs,
    RayResourcePool,
    RayWorkerGroup,
)
from verl.trainer.ppo.ray_trainer import dataprotoitem_to_dataproto
from verl.utils import hf_tokenizer
from verl.utils.dataset.rl_dataset import RLHFDataset, collate_fn
from verl.utils.fs import copy_to_local
from verl.utils.hdfs_io import makedirs
from verl.workers.fsdp_workers import ActorRolloutRefWorker
from verl.workers.reward_manager import NaiveRewardManager

# Add the select_reward_fn from main_eval.py
def select_reward_fn(data_source):
    if data_source == 'lighteval/MATH':
        from verl.utils.reward_score import math
        return math.compute_score
    else:
        from rllm.rewards.rl_reward import rllm_reward_fn
        reward_fn = lambda s, gt: rllm_reward_fn(data_source, s, gt)
        return reward_fn


@hydra.main(config_path='config', config_name='generation', version_base=None)
def main(config):
    run_generation(config)


def run_generation(config) -> None:

    if not ray.is_initialized():
        # this is for local ray cluster
        ray.init(runtime_env={'env_vars': {'TOKENIZERS_PARALLELISM': 'true', 'NCCL_DEBUG': 'WARN'}})

    ray.get(main_task.remote(config))


@ray.remote(num_cpus=1)
def main_task(config):
    from pprint import pprint
    from omegaconf import OmegaConf
    pprint(OmegaConf.to_container(config, resolve=True))  # resolve=True will eval symbol values
    OmegaConf.resolve(config)

    wandb.init(project='verl')
    run_generation(config)


def run_generation(config):
    assert config.rollout.compute_reward is False, 'compute_reward must be False for generation'
    assert config.rollout.vllm_log_prob is False, 'vllm_log_prob must be False for generation'
    assert config.rollout.async_engine is False, 'async_engine must be False for generation'
    
    
    
    local_path = copy_to_local(config.model.path)
    

<<<<<<< HEAD
    tokenizer = hf_tokenizer(local_path)
    if config.rollout.temperature == 0.:
        assert config.rollout.n_val == 1, 'When temperature=0, n_val must be 1.'

    # Load Dataset
    try:
        dataset = pd.read_parquet(config.data.path)
    except Exception as e:
        config.data.path = config.data.path.replace('.parquet', '.json')
        print(f"Error loading dataset: {e}")
        dataset = pd.read_json(config.data.path)
        
        

    val_dataset = RLHFDataset(parquet_files=config.data.path,
        tokenizer=tokenizer,
        prompt_key=config.data.prompt_key,
        max_prompt_length=config.rollout.prompt_length,
        return_raw_chat=config.data.get('return_raw_chat', False),
        truncation='error')
    val_dataloader = StatefulDataLoader(
        dataset=val_dataset,
        batch_size=len(val_dataset),
        shuffle=False,
        collate_fn=collate_fn)
    
    # Load Rollout Workers
    resource_pool = RayResourcePool(process_on_nodes=[config.trainer.n_gpus_per_node] * config.trainer.nnodes)
    ray_cls_with_init = RayClassWithInitArgs(cls=ray.remote(ActorRolloutRefWorker), config=config, role='actor_rollout')
    rollout_wg = RayWorkerGroup(resource_pool=resource_pool, ray_cls_with_init=ray_cls_with_init)
    rollout_wg.init_model()
    
    for test_data in val_dataloader:
        test_batch = DataProto.from_single_dict(test_data)
        n_val = config.rollout.n_val
        test_batch = test_batch.repeat(repeat_times=n_val, interleave=True)
        
        # Store original inputs
        test_batch.meta_info = {
            'eos_token_id': tokenizer.eos_token_id,
            'pad_token_id': tokenizer.pad_token_id,
            'recompute_log_prob': False,
            'do_sample': False,
            'validate': True,
            'val_temperature': config.rollout.temperature,
        }
        test_batch_padded, pad_size = pad_dataproto_to_divisor(test_batch, rollout_wg.world_size)
        test_output_gen_batch_padded = rollout_wg.generate_sequences(test_batch_padded)
        test_output_gen_batch = unpad_dataproto(test_output_gen_batch_padded, pad_size=pad_size)    
    
    output_ids = test_output_gen_batch_padded.batch['responses']
    output_texts = [tokenizer.decode(ids, skip_special_tokens=True) for ids in output_ids]
    test_batch = dataprotoitem_to_dataproto(test_output_gen_batch) #test_batch.union(test_output_gen_batch)

    # evaluate using reward_function
    val_reward_fn = NaiveRewardManager(tokenizer=tokenizer, num_examine=1)
    # Runs reward calculation on parallel threads.
    reward_tensor = val_reward_fn(test_batch)
    
    
    output_lst =  tokenizer.batch_decode(test_batch.batch['input_ids'][:, -config.rollout.response_length:], skip_special_tokens=False)
    output_lst = np.array(output_lst).reshape(len(output_lst)//n_val, n_val).tolist()
    dataset['responses'] = output_lst
 
    # Save the responses to a new parquet before hand.
    output_dir = os.path.dirname(config.data.output_path)
    makedirs(output_dir, exist_ok=True)
    dataset.to_parquet(config.data.output_path)   
    
    
    scores = reward_tensor.sum(-1).cpu().tolist()
    scores = np.array(scores).reshape(len(scores)//n_val, n_val).tolist()
    dataset['scores'] = scores
    # # Write to a new parquet
=======
    ray_cls_with_init = RayClassWithInitArgs(cls=ray.remote(ActorRolloutRefWorker), config=config, role='rollout')
    resource_pool = RayResourcePool(process_on_nodes=[config.trainer.n_gpus_per_node] * config.trainer.nnodes)
    wg = RayWorkerGroup(resource_pool=resource_pool, ray_cls_with_init=ray_cls_with_init)
    wg.init_model()

    total_samples = len(dataset)
    # real_batch_size = data.batch['input_ids'].shape[0]
    config_batch_size = config.data.batch_size
    dispatch_dp_size = wg.world_size
    num_batch = -(-total_samples // config_batch_size)
    output_lst = [[] for _ in range(config.data.n_samples)]

    for batch_idx in range(num_batch):
        print(f'[{batch_idx+1}/{num_batch}] Start to process.')
        batch_chat_lst = chat_lst[batch_idx * config_batch_size:(batch_idx + 1) * config_batch_size]
        inputs = tokenizer.apply_chat_template(batch_chat_lst,
                                               add_generation_prompt=True,
                                               padding=True,
                                               truncation=True,
                                               max_length=config.rollout.prompt_length,
                                               return_tensors='pt',
                                               return_dict=True,
                                               tokenize=True)
        input_ids = inputs['input_ids']
        attention_mask = inputs['attention_mask']
        position_ids = compute_position_id_with_mask(attention_mask)

        batch_dict = {'input_ids': input_ids, 'attention_mask': attention_mask, 'position_ids': position_ids}

        data = DataProto.from_dict(batch_dict)
        real_batch_size = data.batch['input_ids'].shape[0]
        if real_batch_size % dispatch_dp_size != 0:
            dummy_data_size = dispatch_dp_size - real_batch_size % dispatch_dp_size
            if dummy_data_size <= real_batch_size:
                dummy_data = data[:dummy_data_size]
            else:
                dummy_data = data.repeat(-(-dummy_data_size // real_batch_size))[:dummy_data_size]
            data = DataProto.concat([data, dummy_data])
            print(
                f'real_batch_size {real_batch_size} is not divisible by dispatch_dp_size {dispatch_dp_size}, add {dummy_data_size} dummy data'
            )

        batch_size = data.batch['input_ids'].shape[0]
        assert batch_size % dispatch_dp_size == 0, f'batch_size {batch_size} is not divisible by dispatch_dp_size {dispatch_dp_size}'

        print(f'[{batch_idx+1}/{num_batch}] Start to generate.')
        # START TO GENERATE FOR n_samples TIMES
        for i in range(config.data.n_samples):
            output = wg.generate_sequences(data)
            # remove dummy data
            output = output[:real_batch_size]
            output_text = tokenizer.batch_decode(output.batch['input_ids'][:, -config.rollout.response_length:],
                                                 skip_special_tokens=False)

            # remove the padding
            pad_token = tokenizer.pad_token
            output_text_unpad = []
            for text in output_text:
                output_text_unpad.append(text.replace(pad_token, ''))

            output_lst[i].extend(output_text_unpad)

    # convert output_lst from (n_samples, n_data) to (n_data, n_sampels)
    output_lst = np.array(output_lst, dtype=object)
    output_lst = np.transpose(output_lst, axes=(1, 0)).tolist()

    # add to the data frame
    dataset[f'responses'] = output_lst

    # write to a new parquet
>>>>>>> 5367156a
    output_dir = os.path.dirname(config.data.output_path)
    makedirs(output_dir, exist_ok=True)
    dataset.to_parquet(config.data.output_path)
    
    # Max across first dim average correct
    scores = np.array(scores)
    pass_at_n = np.max(scores, axis=1).mean()
    pass_at_1 = np.mean(scores)

    # Save metrics to CSV
    csv_path = os.path.join(output_dir, 'pass.csv')
    results_path = os.path.join(output_dir, 'results.json')
    
    # Prepare the row data
    # Extract the dataset name from the path
    dataset_name = os.path.basename(config.data.path)
    row_data = {
        'model_path': config.model.path,
        'dataset': dataset_name,
        'pass@1': pass_at_1,
        f'pass@{n_val}': pass_at_n
    }

    # Check if file exists
    file_exists = os.path.isfile(csv_path)
    
    # Write to CSV
    with open(csv_path, mode='a', newline='') as f:
        writer = csv.DictWriter(f, fieldnames=row_data.keys())
        if not file_exists:
            writer.writeheader()
        writer.writerow(row_data)

    with open(results_path, 'w') as f:
        json.dump(scores.tolist(), f)

    # Convert the row data into a list of lists format for tabulate
    table_data = [[k, v] for k, v in row_data.items()]
    
    # Print table
    print(tabulate(table_data, headers=['Metric', 'Value'], tablefmt='grid'))

if __name__ == '__main__':
    main()<|MERGE_RESOLUTION|>--- conflicted
+++ resolved
@@ -100,7 +100,6 @@
     local_path = copy_to_local(config.model.path)
     
 
-<<<<<<< HEAD
     tokenizer = hf_tokenizer(local_path)
     if config.rollout.temperature == 0.:
         assert config.rollout.n_val == 1, 'When temperature=0, n_val must be 1.'
@@ -118,12 +117,16 @@
     val_dataset = RLHFDataset(parquet_files=config.data.path,
         tokenizer=tokenizer,
         prompt_key=config.data.prompt_key,
+        image_key=config.data.get('image_key', 'images'),
         max_prompt_length=config.rollout.prompt_length,
+        filter_prompts=True,
         return_raw_chat=config.data.get('return_raw_chat', False),
-        truncation='error')
+        truncation=config.data.get('truncation', 'error'),
+        filter_overlong_prompts=config.data.filter_overlong_prompts)
     val_dataloader = StatefulDataLoader(
         dataset=val_dataset,
         batch_size=len(val_dataset),
+        num_workers=8,
         shuffle=False,
         collate_fn=collate_fn)
     
@@ -175,78 +178,6 @@
     scores = np.array(scores).reshape(len(scores)//n_val, n_val).tolist()
     dataset['scores'] = scores
     # # Write to a new parquet
-=======
-    ray_cls_with_init = RayClassWithInitArgs(cls=ray.remote(ActorRolloutRefWorker), config=config, role='rollout')
-    resource_pool = RayResourcePool(process_on_nodes=[config.trainer.n_gpus_per_node] * config.trainer.nnodes)
-    wg = RayWorkerGroup(resource_pool=resource_pool, ray_cls_with_init=ray_cls_with_init)
-    wg.init_model()
-
-    total_samples = len(dataset)
-    # real_batch_size = data.batch['input_ids'].shape[0]
-    config_batch_size = config.data.batch_size
-    dispatch_dp_size = wg.world_size
-    num_batch = -(-total_samples // config_batch_size)
-    output_lst = [[] for _ in range(config.data.n_samples)]
-
-    for batch_idx in range(num_batch):
-        print(f'[{batch_idx+1}/{num_batch}] Start to process.')
-        batch_chat_lst = chat_lst[batch_idx * config_batch_size:(batch_idx + 1) * config_batch_size]
-        inputs = tokenizer.apply_chat_template(batch_chat_lst,
-                                               add_generation_prompt=True,
-                                               padding=True,
-                                               truncation=True,
-                                               max_length=config.rollout.prompt_length,
-                                               return_tensors='pt',
-                                               return_dict=True,
-                                               tokenize=True)
-        input_ids = inputs['input_ids']
-        attention_mask = inputs['attention_mask']
-        position_ids = compute_position_id_with_mask(attention_mask)
-
-        batch_dict = {'input_ids': input_ids, 'attention_mask': attention_mask, 'position_ids': position_ids}
-
-        data = DataProto.from_dict(batch_dict)
-        real_batch_size = data.batch['input_ids'].shape[0]
-        if real_batch_size % dispatch_dp_size != 0:
-            dummy_data_size = dispatch_dp_size - real_batch_size % dispatch_dp_size
-            if dummy_data_size <= real_batch_size:
-                dummy_data = data[:dummy_data_size]
-            else:
-                dummy_data = data.repeat(-(-dummy_data_size // real_batch_size))[:dummy_data_size]
-            data = DataProto.concat([data, dummy_data])
-            print(
-                f'real_batch_size {real_batch_size} is not divisible by dispatch_dp_size {dispatch_dp_size}, add {dummy_data_size} dummy data'
-            )
-
-        batch_size = data.batch['input_ids'].shape[0]
-        assert batch_size % dispatch_dp_size == 0, f'batch_size {batch_size} is not divisible by dispatch_dp_size {dispatch_dp_size}'
-
-        print(f'[{batch_idx+1}/{num_batch}] Start to generate.')
-        # START TO GENERATE FOR n_samples TIMES
-        for i in range(config.data.n_samples):
-            output = wg.generate_sequences(data)
-            # remove dummy data
-            output = output[:real_batch_size]
-            output_text = tokenizer.batch_decode(output.batch['input_ids'][:, -config.rollout.response_length:],
-                                                 skip_special_tokens=False)
-
-            # remove the padding
-            pad_token = tokenizer.pad_token
-            output_text_unpad = []
-            for text in output_text:
-                output_text_unpad.append(text.replace(pad_token, ''))
-
-            output_lst[i].extend(output_text_unpad)
-
-    # convert output_lst from (n_samples, n_data) to (n_data, n_sampels)
-    output_lst = np.array(output_lst, dtype=object)
-    output_lst = np.transpose(output_lst, axes=(1, 0)).tolist()
-
-    # add to the data frame
-    dataset[f'responses'] = output_lst
-
-    # write to a new parquet
->>>>>>> 5367156a
     output_dir = os.path.dirname(config.data.output_path)
     makedirs(output_dir, exist_ok=True)
     dataset.to_parquet(config.data.output_path)
