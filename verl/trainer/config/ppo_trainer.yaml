--- conflicted
+++ resolved
@@ -188,9 +188,4 @@
 
 agent:
   name: webagent
-<<<<<<< HEAD
-  trajectory_episode_len: 20
-  safe_batch_size: 128
-=======
-  trajectory_episode_len: 20
->>>>>>> 97365aee
+  trajectory_episode_len: 20