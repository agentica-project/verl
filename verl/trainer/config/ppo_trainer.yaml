data:
  tokenizer: null
  train_files: ~/data/rlhf/gsm8k/train.parquet
  val_files: ~/data/rlhf/gsm8k/test.parquet
  prompt_key: prompt
  reward_fn_key: data_source
  max_prompt_length: 512
  max_response_length: 512
  train_batch_size: 1024
  val_batch_size: null
  return_raw_input_ids: False  # This should be set to true when the tokenizer between policy and rm differs
  return_raw_chat: False
  shuffle: True
  filter_overlong_prompts: False # for large-scale dataset, filtering overlong prompts could be timeconsuming. You cat set the filter_overlong_prompts_workers to use multiprocessing to speed up.
  filter_overlong_prompts_workers: 1
  truncation: error
  image_key: images
  video_key: videos
  custom_cls:
      path: null
      name: null

actor_rollout_ref:
  hybrid_engine: True
  model:
    path: ~/models/deepseek-llm-7b-chat
    external_lib: null
    override_config: { }
    enable_gradient_checkpointing: True
    use_remove_padding: False
    use_liger: False
  actor:
    strategy: fsdp  # [fsdp, fsdp2], This is for backward-compatibility
    ppo_mini_batch_size: 256
    ppo_micro_batch_size: null # will be deprecated, use ppo_micro_batch_size_per_gpu
    ppo_micro_batch_size_per_gpu: null
    use_dynamic_bsz: False
    ppo_max_token_len_per_gpu: 16384 # n * ${data.max_prompt_length} + ${data.max_response_length}
    grad_clip: 1.0
    # Max grad norm to skip gradient update.
    grad_norm_threshold: 1e5
    # pg_losses2 = -advantages * torch.clamp(ratio, 1 - cliprange_low, 1 + cliprange_high)
    clip_ratio: 0.2 # default value if clip_ratio_low and clip_ratio_high are not specified
    clip_ratio_low: 0.2
    clip_ratio_high: 0.2
    clip_ratio_c: 3.0 # lower bound of the value for Dual-clip PPO from https://arxiv.org/pdf/1912.09729
    loss_agg_mode: "token-mean" # / "seq-mean-token-sum" / "seq-mean-token-mean"
    entropy_coeff: 0
    use_kl_loss: False # True for GRPO
    use_torch_compile: True # False to disable torch compile
    kl_loss_coef: 0.001 # for grpo
    kl_loss_type: low_var_kl # for grpo
    ppo_epochs: 1
    shuffle: False
    ulysses_sequence_parallel_size: 1 # sp size
    checkpoint:
      contents: ['model', 'optimizer', 'extra']  # with 'hf_model' you can save whole model as hf format, now only use sharded model checkpoint to save space
    optim:
      lr: 1e-6
      lr_warmup_steps: -1 # Prioritized. Negative values mean delegating to lr_warmup_steps_ratio.
      lr_warmup_steps_ratio: 0.  # the total steps will be injected during runtime
      min_lr_ratio: null   # only useful for warmup with cosine
      warmup_style: constant  # select from constant/cosine
      total_training_steps: -1  # must be override by program
      weight_decay: 0.01
    fsdp_config:
      wrap_policy:
        # transformer_layer_cls_to_wrap: None
        min_num_params: 0
      param_offload: False
      optimizer_offload: False
      offload_policy: False # only for fsdp2, offload param\grad\optimizer during train
      reshard_after_forward: True # only for fsdp2, [True, False, int between 1 and fsdp_size]
      fsdp_size: -1
  ref:
    strategy: fsdp
    fsdp_config:
      param_offload: False
      reshard_after_forward: True # only for fsdp2, [True, False, int between 1 and fsdp_size]
      wrap_policy:
        # transformer_layer_cls_to_wrap: None
        min_num_params: 0
    use_torch_compile: ${actor_rollout_ref.actor.use_torch_compile}
    log_prob_micro_batch_size: null # will be deprecated, use log_prob_micro_batch_size_per_gpu
    log_prob_micro_batch_size_per_gpu: null
    log_prob_use_dynamic_bsz: ${actor_rollout_ref.actor.use_dynamic_bsz}
    log_prob_max_token_len_per_gpu: ${actor_rollout_ref.actor.ppo_max_token_len_per_gpu}
    ulysses_sequence_parallel_size: ${actor_rollout_ref.actor.ulysses_sequence_parallel_size} # sp size
  rollout:
    name: vllm
    mode: sync # sync: LLM, async: AsyncLLM
    chat_scheduler: null # async chat scheduler, e.g examples.ppo_trainer.naive_chat_scheduler.NaiveChatCompletionScheduler
    temperature: 1.0
    top_k: -1 # 0 for hf rollout, -1 for vllm rollout
    top_p: 1
    use_fire_sampling: False # https://arxiv.org/abs/2410.21236
    prompt_length: ${data.max_prompt_length}  # not use for opensource
    response_length: ${data.max_response_length}
    # for vllm rollout
    dtype: bfloat16 # should align with FSDP
    gpu_memory_utilization: 0.5
    ignore_eos: False
    enforce_eager: False
    free_cache_engine: False
    load_format: dummy_dtensor
    tensor_model_parallel_size: 2
    max_num_batched_tokens: 8192
    max_model_len: null
    max_num_seqs: 1024
    log_prob_micro_batch_size: null # will be deprecated, use log_prob_micro_batch_size_per_gpu
    log_prob_micro_batch_size_per_gpu: null
    log_prob_use_dynamic_bsz: ${actor_rollout_ref.actor.use_dynamic_bsz}
    log_prob_max_token_len_per_gpu: ${actor_rollout_ref.actor.ppo_max_token_len_per_gpu}
    disable_log_stats: True
    enable_chunked_prefill: True # may get higher throughput when set to True. When activated, Please increase max_num_batched_tokens or decrease max_model_len.
    # for hf rollout
    do_sample: True
    # number of responses (i.e. num sample times)
    n: 1 # > 1 for grpo
    engine_kwargs: # inference engine parameters
      swap_space: null # null means "use the engine default value" (usually 4 GB), setting it to, e.g., 32 means 32 GB
    val_kwargs:
      # sampling parameters for validation
      top_k: -1 # 0 for hf rollout, -1 for vllm rollout
      top_p: 1.0
      temperature: 0
      n: 1
      do_sample: False # default eager for validation
<<<<<<< HEAD
    # RLLM Arguments
    compute_reward: False # Samplers trajectories and compute rewards on rollout worker (not main).
    enable_log_prob: False # Append log_prob from vllm rollout, disables FSDP log_prob.
    async_engine: False # Enable async engine for vllm rollout. Must be False for non-pipelined agent training.
    # Tool Config for vLLM Rollout!
    #==============================================
    enable_tools: False # Enable tools for rollout.
    max_tool_calls: 10 # Maximum number of tool calls per response.
    tools: [python]
    tool_parser: deepscaler
    #==============================================
=======
    multi_turn: 
      enable: False  # should set rollout.name to sglang_async if True
      max_turns: null  # null for no limit (default max_length // 3)
      tool_config_path: null  # null for no tool
      format: chatml  # chatml, more formats will be supported in the future
>>>>>>> 312a8cbc

critic:
  rollout_n: ${actor_rollout_ref.rollout.n}
  strategy: fsdp # [fsdp, fsdp2]
  optim:
    lr: 1e-5
    lr_warmup_steps_ratio: 0.  # the total steps will be injected during runtime
    min_lr_ratio: null   # only useful for warmup with cosine
    warmup_style: constant  # select from constant/cosine
    total_training_steps: -1  # must be override by program
    weight_decay: 0.01
  model:
    path: ~/models/deepseek-llm-7b-chat
    tokenizer_path: ${actor_rollout_ref.model.path}
    override_config: { }
    external_lib: ${actor_rollout_ref.model.external_lib}
    enable_gradient_checkpointing: True
    use_remove_padding: False
    fsdp_config:
      param_offload: False
      optimizer_offload: False
      offload_policy: False # only for fsdp2, offload param\grad\optimizer during train
      reshard_after_forward: True # only for fsdp2, [True, False, int between 1 and fsdp_size]
      wrap_policy:
        # transformer_layer_cls_to_wrap: None
        min_num_params: 0
      fsdp_size: -1
  ppo_mini_batch_size: ${actor_rollout_ref.actor.ppo_mini_batch_size}
  ppo_micro_batch_size: null # will be deprecated, use ppo_micro_batch_size_per_gpu
  ppo_micro_batch_size_per_gpu: null
  forward_micro_batch_size: ${critic.ppo_micro_batch_size}
  forward_micro_batch_size_per_gpu: ${critic.ppo_micro_batch_size_per_gpu}
  use_dynamic_bsz: ${actor_rollout_ref.actor.use_dynamic_bsz}
  ppo_max_token_len_per_gpu: 32768 # (${actor_rollout_ref.actor.ppo_max_token_len_per_gpu}) * 2
  forward_max_token_len_per_gpu: ${critic.ppo_max_token_len_per_gpu}
  ulysses_sequence_parallel_size: 1 # sp size
  ppo_epochs: ${actor_rollout_ref.actor.ppo_epochs}
  shuffle: ${actor_rollout_ref.actor.shuffle}
  grad_clip: 1.0
  cliprange_value: 0.5
  checkpoint:
    contents: ['model', 'optimizer', 'extra']  # with 'hf_model' you can save whole model as hf format, now only use sharded model checkpoint to save space

reward_model:
  enable: False
  strategy: fsdp
  model:
    input_tokenizer: ${actor_rollout_ref.model.path}  # set this to null if the chat template is identical
    path: ~/models/FsfairX-LLaMA3-RM-v0.1
    external_lib: ${actor_rollout_ref.model.external_lib}
    use_remove_padding: False
    fsdp_config:
      wrap_policy:
        min_num_params: 0
      param_offload: False
      reshard_after_forward: True # only for fsdp2, [True, False, int between 1 and fsdp_size]
      fsdp_size: -1
  micro_batch_size: null # will be deprecated, use micro_batch_size_per_gpu
  micro_batch_size_per_gpu: null # set a number
  max_length: null
  ulysses_sequence_parallel_size: 1 # sp size
  use_dynamic_bsz: ${critic.use_dynamic_bsz}
  forward_max_token_len_per_gpu: ${critic.forward_max_token_len_per_gpu}
  reward_manager: naive
  launch_reward_fn_async: False # custom reward function executed async on CPU, during log_prob

custom_reward_function:
  path: null
  name: compute_score

algorithm:
  gamma: 1.0
  lam: 1.0
  adv_estimator: gae
  norm_adv_by_std_in_grpo: True
  use_kl_in_reward: False
  kl_penalty: kl  # how to estimate kl divergence
  kl_ctrl:
    type: fixed
    kl_coef: 0.001
    horizon: 10000
    target_kl: 0.1
  # RLLM Arguments
  mask_truncated_samples: False # Zero gradient for truncated samples (by setting advantage=0)

trainer:
  balance_batch: True
  total_epochs: 30
  total_training_steps: null
  project_name: verl_examples
  experiment_name: gsm8k
  logger: [ 'console', 'wandb' ]
  log_val_generations: 0
  rollout_data_dir: null # directory for logging the rollout data, no dump if null
  validation_data_dir: null # directory for logging the validation data, no dump if null
  nnodes: 1
  n_gpus_per_node: 8
  n_training_gpus_per_node: 4
  save_freq: -1
  # auto: find the last ckpt to resume. If can't find, start from scratch
  resume_mode: auto # or disable or resume_path if resume_from_path is set
  resume_from_path: null
  val_before_train: True
  test_freq: -1
  critic_warmup: 0
  default_hdfs_dir: null
  del_local_ckpt_after_load: False
  default_local_dir: checkpoints/${trainer.project_name}/${trainer.experiment_name}
  max_actor_ckpt_to_keep: null
  max_critic_ckpt_to_keep: null
  # The timeout for ray worker group to wait for the register center to be ready
  ray_wait_register_center_timeout: 300
<<<<<<< HEAD
  # RLLM arguments
  rejection_sample: False # Reject sample prompts that all succeed or all fail (0 signal for GRPO due to normalization).
  rejection_sample_multiplier: 2 # Multiple the training batch size by this factor to account for rejection sampling reduction.

env:
  name: browsergym
  subtask: miniwob
  miniwob_url: "file://<PATH_TO_MINIWOB_CLONED_REPO>/miniwob/html/miniwob/" 

agent:
  name: webagent
  max_steps: 20
=======

ray_init:
  num_cpus: null # `None` means using all CPUs, which might cause hang if limited in systems like SLURM. Please set to a number allowed then.
>>>>>>> 312a8cbc
<|MERGE_RESOLUTION|>--- conflicted
+++ resolved
@@ -126,7 +126,11 @@
       temperature: 0
       n: 1
       do_sample: False # default eager for validation
-<<<<<<< HEAD
+    multi_turn: 
+      enable: False  # should set rollout.name to sglang_async if True
+      max_turns: null  # null for no limit (default max_length // 3)
+      tool_config_path: null  # null for no tool
+      format: chatml  # chatml, more formats will be supported in the future
     # RLLM Arguments
     compute_reward: False # Samplers trajectories and compute rewards on rollout worker (not main).
     enable_log_prob: False # Append log_prob from vllm rollout, disables FSDP log_prob.
@@ -138,13 +142,6 @@
     tools: [python]
     tool_parser: deepscaler
     #==============================================
-=======
-    multi_turn: 
-      enable: False  # should set rollout.name to sglang_async if True
-      max_turns: null  # null for no limit (default max_length // 3)
-      tool_config_path: null  # null for no tool
-      format: chatml  # chatml, more formats will be supported in the future
->>>>>>> 312a8cbc
 
 critic:
   rollout_n: ${actor_rollout_ref.rollout.n}
@@ -229,6 +226,7 @@
     target_kl: 0.1
   # RLLM Arguments
   mask_truncated_samples: False # Zero gradient for truncated samples (by setting advantage=0)
+  clip_advantages: False
 
 trainer:
   balance_batch: True
@@ -242,7 +240,6 @@
   validation_data_dir: null # directory for logging the validation data, no dump if null
   nnodes: 1
   n_gpus_per_node: 8
-  n_training_gpus_per_node: 4
   save_freq: -1
   # auto: find the last ckpt to resume. If can't find, start from scratch
   resume_mode: auto # or disable or resume_path if resume_from_path is set
@@ -257,11 +254,15 @@
   max_critic_ckpt_to_keep: null
   # The timeout for ray worker group to wait for the register center to be ready
   ray_wait_register_center_timeout: 300
-<<<<<<< HEAD
   # RLLM arguments
   rejection_sample: False # Reject sample prompts that all succeed or all fail (0 signal for GRPO due to normalization).
   rejection_sample_multiplier: 2 # Multiple the training batch size by this factor to account for rejection sampling reduction.
-
+  n_training_gpus_per_node: 4 # For verl-pipeline.
+
+ray_init:
+  num_cpus: null # `None` means using all CPUs, which might cause hang if limited in systems like SLURM. Please set to a number allowed then.
+
+# RLLM Agent Config
 env:
   name: browsergym
   subtask: miniwob
@@ -270,8 +271,6 @@
 agent:
   name: webagent
   max_steps: 20
-=======
-
-ray_init:
-  num_cpus: null # `None` means using all CPUs, which might cause hang if limited in systems like SLURM. Please set to a number allowed then.
->>>>>>> 312a8cbc
+  async_engine: True
+  n_parallel_agents: null
+  trajectory_timeout: null