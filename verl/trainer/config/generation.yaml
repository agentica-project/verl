--- conflicted
+++ resolved
@@ -37,7 +37,6 @@
   log_prob_micro_batch_size_per_gpu: 8
   # for hf rollout
   do_sample: True
-<<<<<<< HEAD
   # This must be set to one for eval script to work.
   # Use data.num_samples instead.
   n: 1
@@ -47,22 +46,6 @@
   disable_log_stats: True
   vllm_log_prob: True # Append log_prob from vllm rollout, disables FSDP log_prob.
 
-# Unneccessary parameters for generation.
-# Just for properly instantiating FSDP workers.
-actor:
-  strategy: fsdp  # This is for backward-compatibility
-  ulysses_sequence_parallel_size: 1 # sp size
-  fsdp_config:
-    wrap_policy:
-      # transformer_layer_cls_to_wrap: None
-      min_num_params: 0
-    param_offload: False
-    optimizer_offload: False
-    fsdp_size: -1
-=======
-  disable_log_stats: True
-  enable_chunked_prefill: True
-  n: 1
 actor:
   strategy: fsdp  # This is for backward-compatibility
   ppo_mini_batch_size: 256
@@ -79,20 +62,15 @@
   ppo_epochs: 1
   shuffle: False
   ulysses_sequence_parallel_size: 1 # sp size
->>>>>>> 0dc8e859
   optim:
     lr: 1e-6
     lr_warmup_steps_ratio: 0.  # the total steps will be injected during runtime
     min_lr_ratio: null   # only useful for warmup with cosine
     warmup_style: constant  # select from constant/cosine
-<<<<<<< HEAD
-    total_training_steps: -1  # must be override by program
-=======
     total_training_steps: -1  # must be override by program
   fsdp_config:
     wrap_policy:
       min_num_params: 0
     param_offload: False
     optimizer_offload: False
-    fsdp_size: -1
->>>>>>> 0dc8e859
+    fsdp_size: -1