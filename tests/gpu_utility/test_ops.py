# Copyright 2024 Bytedance Ltd. and/or its affiliates
#
# Licensed under the Apache License, Version 2.0 (the "License");
# you may not use this file except in compliance with the License.
# You may obtain a copy of the License at
#
#     http://www.apache.org/licenses/LICENSE-2.0
#
# Unless required by applicable law or agreed to in writing, software
# distributed under the License is distributed on an "AS IS" BASIS,
# WITHOUT WARRANTIES OR CONDITIONS OF ANY KIND, either express or implied.
# See the License for the specific language governing permissions and
# limitations under the License.


def test_flash_attn_cross_entropy():
<<<<<<< HEAD
    from verl.utils.torch_functional import logprobs_from_logits_naive

    from verl.utils.debug import log_gpu_memory_usage

    from verl.models.ops.triton.cross_entropy import cross_entropy_loss

=======
>>>>>>> 312a8cbc
    import torch
    from flash_attn.ops.triton.cross_entropy import cross_entropy_loss
    from torch import nn

    from verl.utils.debug import log_gpu_memory_usage
    from verl.utils.torch_functional import logprobs_from_logits_naive

    log_gpu_memory_usage("At start")

    hidden_states = torch.randn(size=(2048, 5120), device="cuda", requires_grad=True, dtype=torch.bfloat16)

    linear = nn.Linear(in_features=5120, out_features=155136, bias=False, device="cuda", dtype=torch.bfloat16)

    logits = linear(hidden_states)

    # logits = logits.float()
    labels = torch.randint(low=0, high=155136, size=(2048,), device="cuda")

    log_gpu_memory_usage("before computation")
    # output = checkpoint.checkpoint(logprobs_from_logits, logits, labels, use_reentrant=True)
    output = -cross_entropy_loss(logits, labels)[0]
    # output = logprobs_from_logits(logits, labels)
    log_gpu_memory_usage("After forward")
    output.sum().backward()
    log_gpu_memory_usage("After backward")

    groundtruth = logprobs_from_logits_naive(logits.float(), labels)

    torch.testing.assert_close(output, groundtruth)<|MERGE_RESOLUTION|>--- conflicted
+++ resolved
@@ -14,15 +14,6 @@
 
 
 def test_flash_attn_cross_entropy():
-<<<<<<< HEAD
-    from verl.utils.torch_functional import logprobs_from_logits_naive
-
-    from verl.utils.debug import log_gpu_memory_usage
-
-    from verl.models.ops.triton.cross_entropy import cross_entropy_loss
-
-=======
->>>>>>> 312a8cbc
     import torch
     from flash_attn.ops.triton.cross_entropy import cross_entropy_loss
     from torch import nn
